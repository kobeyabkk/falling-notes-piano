// App.jsx
import React, { useCallback, useEffect, useMemo, useRef, useState } from "react";
import * as Tone from "tone";
import { Midi } from "@tonejs/midi";
import { listSongs, saveSong, loadSongBytes, removeSong } from "./db";

/**
 * Falling Notes Piano – 視認性UP & 教育特化版（安定化＋エラーハンドリング強化）
 * + 生成（MVP）：キー/長短/テンポ/小節/難易度 を指定してメロディをクライアント生成
 */

const KEY_COUNT = 88;
const A0_MIDI = 21;
const C8_MIDI = A0_MIDI + KEY_COUNT - 1;
const MIDDLE_C = 60;

const NOTE_MIN_HEIGHT = 10;
const SPEED = 140;     // px/sec
const KB_HEIGHT = 140; // keyboard height (px)
const VISUAL_MAX_SEC = 2.5; // 表示上の最大長（音は実長で鳴らす）
const STOP_TAIL = 1.0; // 自動停止の安全マージン（秒）

const FLASH_MS = 120;
const MIN_LIT_SEC = 0.12;
const VISUAL_MERGE_GAP = 0.06;

const WHITE_KEYS_PATTERN = [true,false,true,false,true,true,false,true,false,true,false,true];
const isWhite = (m)=>WHITE_KEYS_PATTERN[m%12];
const clamp = (v,a,b)=>Math.max(a, Math.min(b, v));

const timeToY = (tNow, tt) => (tNow - tt) * SPEED;
const timeToYTop = (tNow, noteStart, _totalVisual, height = NOTE_MIN_HEIGHT) =>
  timeToY(tNow, noteStart) - height;

const COLORS = {
  bg: "#0b1219",
  grid: "#13202b",
  whiteKey: "#fafafa",
  blackKey: "#2b2f36",
  keyBorder: "#cfd4da",
  keyShadow: "rgba(0,0,0,0.4)",
  noteWhite: "#4fb0ff",
  noteWhiteActive: "#7fc9ff",
  noteBlack: "#ff6b6b",
  noteBlackActive: "#ff8d8d",
  keyActiveWhite: "#9ad1ff",
  keyActiveBlack: "#ff8d8d",
  text: "#e7eef7",
  particleWhite: "#bde3ff",
  particleBlack: "#ffc5c5",
  trailWhite: "rgb(135,206,235)",
  trailBlack: "rgb(255,160,122)",
  markerC: "#7dd3fc",
  markerC4: "#fbbf24",
  fadeEdge: "rgba(0,0,0,0.45)",
  label: "#334155",
};

const FAST_FRAME_INTERVAL = 1000 / 60;
const MEDIUM_FRAME_INTERVAL = 1000 / 30;
const SLOW_FRAME_INTERVAL = 1000 / 15;

const DevStatsOverlay = React.memo(function DevStatsOverlay({ visible, fps, drops }) {
  if (!visible) return null;
  return (
    <div className="pointer-events-none fixed bottom-3 left-3 rounded bg-emerald-900/70 px-2 py-1 text-[11px] font-mono text-emerald-200 shadow-lg">
      <div>fps: {fps.toFixed(1)}</div>
      <div>drops: {drops.toFixed(1)}/s</div>
    </div>
  );
});

function addRoundedRectPath(ctx, x, y, w, h) {
  const r = Math.min(6, w * 0.3);
  ctx.moveTo(x + r, y);
  ctx.arcTo(x + w, y, x + w, y + h, r);
  ctx.arcTo(x + w, y + h, x, y + h, r);
  ctx.arcTo(x, y + h, x, y, r);
  ctx.arcTo(x, y, x + w, y, r);
  ctx.closePath();
}

<<<<<<< HEAD
=======

>>>>>>> 3e03657e
// key proportions & skin
const BLACK_W_RATIO = 0.66;   // 黒鍵の横幅（白鍵比）
const BLACK_H_RATIO = 0.62;   // 黒鍵の縦の長さ（鍵盤高さ比）
const KEY_RADIUS     = 6;

function drawRoundedRect(ctx, x, y, w, h, r = KEY_RADIUS) {
  addRoundedRectPath(ctx, x, y, w, h);
}

function drawWhiteKey(ctx, x, y, w, h, active = false) {
  // base subtle gradient
  const g = ctx.createLinearGradient(x, y, x, y + h);
  g.addColorStop(0, "#f7f9fb");
  g.addColorStop(0.5, "#eef2f7");
  g.addColorStop(1, "#e3e8ef");
  ctx.fillStyle = g;
  ctx.beginPath();
  drawRoundedRect(ctx, x, y, w - 1, h, 5);
  ctx.fill();

  // side inner shading
  const side = ctx.createLinearGradient(x, y, x + w, y);
  side.addColorStop(0.0, "rgba(0,0,0,0.10)");
  side.addColorStop(0.08, "rgba(0,0,0,0.00)");
  side.addColorStop(0.92, "rgba(0,0,0,0.00)");
  side.addColorStop(1.0, "rgba(0,0,0,0.10)");
  ctx.fillStyle = side;
  ctx.fillRect(x, y, w - 1, h);

  // top gloss
  const gloss = ctx.createLinearGradient(x, y, x, y + h * 0.28);
  gloss.addColorStop(0, active ? "rgba(255,255,255,0.75)" : "rgba(255,255,255,0.65)");
  gloss.addColorStop(1, "rgba(255,255,255,0)");
  ctx.fillStyle = gloss;
  ctx.fillRect(x + 1, y + 1, w - 3, h * 0.28);

  // outer border
  ctx.strokeStyle = "#cfd4da";
  ctx.lineWidth = 1;
  ctx.strokeRect(x + 0.5, y + 0.5, w - 2, h - 1);
}

function drawBlackKey(ctx, x, y, w, h, active = false) {
  // deep glossy body
  const g = ctx.createLinearGradient(x, y, x, y + h);
  g.addColorStop(0, active ? "#1b1e23" : "#171a1f");
  g.addColorStop(0.6, active ? "#2b3036" : "#262b31");
  g.addColorStop(1, active ? "#30353c" : "#2c3138");
  ctx.fillStyle = g;
  ctx.beginPath();
  drawRoundedRect(ctx, x, y, w, h, 4);
  ctx.fill();

  // top gloss strip
  const gloss = ctx.createLinearGradient(x, y, x, y + h);
  gloss.addColorStop(0.0, "rgba(255,255,255,0.20)");
  gloss.addColorStop(0.15, "rgba(255,255,255,0.06)");
  gloss.addColorStop(0.35, "rgba(255,255,255,0.00)");
  ctx.fillStyle = gloss;
  ctx.fillRect(x + 1, y + 1, w - 2, h * 0.45);

  // edge
  ctx.strokeStyle = "rgba(0,0,0,0.60)";
  ctx.lineWidth = 1;
  ctx.strokeRect(x + 0.5, y + 0.5, w - 1, h - 1);
}

<<<<<<< HEAD
=======

>>>>>>> 3e03657e
function getNow() {
  return typeof performance !== "undefined" ? performance.now() : Date.now();
}

// ---------- utilities ----------
function mergeConsecutiveNotes(notes, gap=VISUAL_MERGE_GAP){
  if(!notes.length) return [];
  const out = [];
  const byPitch = new Map();
  for(const n of notes){
    if(!byPitch.has(n.midi)) byPitch.set(n.midi, []);
    byPitch.get(n.midi).push(n);
  }
  for(const arr of byPitch.values()){
    arr.sort((a,b)=>a.start-b.start);
    let cur = {...arr[0]};
    for(let i=1;i<arr.length;i++){
      const nxt = arr[i];
      const g = nxt.start - cur.end;
      if(g <= gap && g >= -0.001){
        cur.end = Math.max(cur.end, nxt.end);
        cur.vel = Math.max(cur.vel, nxt.vel);
      }else{
        out.push(cur);
        cur = {...nxt};
      }
    }
    out.push(cur);
  }
  out.sort((a,b)=>a.start-b.start);
  return out.map((n,i)=>({...n, i}));
}

async function createSynthChain(){
  const inst = new Tone.PolySynth(Tone.Synth, {
    oscillator: { type: "triangle" },
    envelope: { attack: 0.005, decay: 0.1, sustain: 0.2, release: 0.8 }
  });
  return { inst, chain: [inst] };
}

async function createPianoChain(bright=false){
  const sampler = new Tone.Sampler({
    urls: {
      A1: "A1.mp3", C2: "C2.mp3", "D#2": "Ds2.mp3", "F#2": "Fs2.mp3",
      A2: "A2.mp3", C3: "C3.mp3", "D#3": "Ds3.mp3", "F#3": "Fs3.mp3",
      A3: "A3.mp3", C4: "C4.mp3", "D#4": "Ds4.mp3", "F#4": "Fs4.mp3",
      A4: "A4.mp3", C5: "C5.mp3", "D#5": "Ds5.mp3", "F#5": "Fs5.mp3",
      A5: "A5.mp3", C6: "C6.mp3", "D#6": "Ds6.mp3", "F#6": "Fs6.mp3",
      A6: "A6.mp3", C7: "C7.mp3", "D#7": "Ds7.mp3", "F#7": "Fs7.mp3",
      A7: "A7.mp3", C8: "C8.mp3"
    },
    release: 1,
    baseUrl: "https://tonejs.github.io/audio/salamander/"
  });
  await sampler.loaded;

  const chain = [sampler];
  if(bright){
    const eq = new Tone.EQ3({ low: -1, mid: 0, high: 2 });
    const rev = new Tone.Freeverb({ roomSize: 0.7, dampening: 3000, wet: 0.12 });
    sampler.chain(eq, rev);
    chain.push(eq, rev);
  }else{
    const rev = new Tone.Freeverb({ roomSize: 0.65, dampening: 2600, wet: 0.08 });
    sampler.chain(rev);
    chain.push(rev);
  }
  return { inst: sampler, chain };
}

// label helpers
function nameAG(midi){
  const names = ["C","C#","D","D#","E","F","F#","G","G#","A","A#","B"];
  const n = names[midi % 12];
  const octave = Math.floor(midi/12) - 1;
  return { name: n, octave };
}
function nameDoReMi(midi){
  const map = { "C":"ド","D":"レ","E":"ミ","F":"ファ","G":"ソ","A":"ラ","B":"シ" };
  const { name } = nameAG(midi);
  const base = name.replace("#","♯");
  const kana = map[base.replace("♯","")] ?? base;
  return { name: base.includes("♯") ? `${kana}♯` : kana, octave: Math.floor(midi/12) - 1 };
}

// range helpers
const clampMidi = (m)=>clamp(m, A0_MIDI, C8_MIDI);
function centerPresetRange(centerMidi, keyCount){
  const half = Math.floor((keyCount-1)/2);
  const min = clampMidi(centerMidi - half);
  const max = clampMidi(min + keyCount - 1);
  return { minMidi:min, maxMidi:max };
}
function analyzeNoteRangeAuto(notes){
  if(!notes.length) return { minMidi:A0_MIDI, maxMidi:C8_MIDI };
  let min=Infinity, max=-Infinity;
  for(const n of notes){ if(n.midi<min) min=n.midi; if(n.midi>max) max=n.midi; }
  min = clampMidi(min-3); max = clampMidi(max+3);
  const minWidth = 24;
  if(max-min+1 < minWidth){
    const center = (min+max)/2|0;
    return centerPresetRange(center, minWidth);
  }
  return { minMidi:min, maxMidi:max };
}

// ---------- particles / ripples / aura ----------
function spawnParticles(store, {x,y,color}, level){
  const count = level==='standard' ? 8 : 14;
  for(let i=0;i<count;i++){
    const ang = Math.random()*Math.PI - Math.PI/2;
    const speed = 60 + Math.random()*120;
    store.push({
      x,y, vx:Math.cos(ang)*speed, vy:Math.sin(ang)*speed-40,
      life: 0.5 + Math.random()*0.4, age:0,
      color, size: 2 + Math.random()*3, sparkle: level==='fun' && Math.random()<0.35
    });
  }
}
function spawnRipple(store, {x,y}, level){
  const count = level==='standard' ? 1 : 2;
  for(let i=0;i<count;i++){
    store.push({ x,y, radius:5, maxRadius: level==='standard'?90:130, life:1.2, age:0, alpha:0.7, delay:i*0.1 });
  }
}

export default function App(){
  const canvasRef = useRef(null);

  // data
  const [notes, setNotes] = useState([]);
  const [name, setName] = useState("");
  const [isPlaying, setIsPlaying] = useState(false);
  const [playhead, setPlayhead] = useState(0);
  const [duration, setDuration] = useState(0);
  const durationRef = useRef(0); // 実長（停止判定用）
  const [visualEnd, setVisualEnd] = useState(0);
  const endTimeRef = useRef(Infinity); // 視覚的な終了時刻（即時反映）

  const [rate, setRate] = useState(1);
  const rateRef = useRef(1);

  const [sound, setSound] = useState("piano");
  const [soundLoading, setSoundLoading] = useState(false);
  const [audioReady, setAudioReady] = useState(false);
  const [instReady, setInstReady] = useState(false);

  const [noteStyle, setNoteStyle] = useState("star");
  const [effectLevel, setEffectLevel] = useState("standard"); // focus | standard | fun
  const [loopEnabled, setLoopEnabled] = useState(false);
  const [labelMode, setLabelMode] = useState("none"); // none | AG | DoReMi

  const [rangePreset, setRangePreset] = useState("auto");
  const [viewMinMidi, setViewMinMidi] = useState(A0_MIDI);
  const [viewMaxMidi, setViewMaxMidi] = useState(C8_MIDI);

  // --- 生成パラメータ（MVP） ---
  const [genKey, setGenKey] = useState("C");             // C,D,E,F,G,A,B
  const [genScale, setGenScale] = useState("major");     // major | minor
  const [genTempo, setGenTempo] = useState(90);          // bpm
  const [genBars, setGenBars] = useState(8);             // 小節数
  const [genDifficulty, setGenDifficulty] = useState(2); // 1..3

  // library UI
  const [libOpen, setLibOpen] = useState(false);
  const [libItems, setLibItems] = useState([]);

  // offline / diagnostics
  const [isOfflineMode, setIsOfflineMode] = useState(
    typeof navigator !== "undefined" ? !navigator.onLine : false
  );
  const [offlineReady, setOfflineReady] = useState(false);
  const [offlineStatusDetail, setOfflineStatusDetail] = useState(null);
  const [precacheState, setPrecacheState] = useState({ status: "idle" });
  const [updateToast, setUpdateToast] = useState(null);
  const [swVersion, setSwVersion] = useState(null);
  const [devPanelOpen, setDevPanelOpen] = useState(false);
  const [cacheReport, setCacheReport] = useState([]);
  const [purgeState, setPurgeState] = useState(null);
  const [cacheError, setCacheError] = useState(null);
  const [frameStats, setFrameStats] = useState({ fps: 0, drops: 0 });
  const controllerSeenRef = useRef(
    typeof navigator !== "undefined" ? Boolean(navigator.serviceWorker?.controller) : false
  );

  const isDevEnvironment = import.meta.env?.DEV ?? false;

  // 可視窓
  const noteStartsRef = useRef([]);
  const lowerBound = (arr, x) => {
    let lo = 0, hi = arr.length;
    while (lo < hi) {
      const mid = (lo + hi) >> 1;
      if (arr[mid] < x) lo = mid + 1; else hi = mid;
    }
    return lo;
  };
  useEffect(() => { noteStartsRef.current = notes.map(n => n.start); }, [notes]);

  useEffect(() => {
    loopEnabledRef.current = loopEnabled;
  }, [loopEnabled]);

  useEffect(() => {
    devPanelOpenRef.current = devPanelOpen;
    if (devPanelOpen) {
      setFrameStats(frameStatsLatestRef.current);
    }
  }, [devPanelOpen]);

<<<<<<< HEAD
=======

>>>>>>> 3e03657e
useEffect(() => {
  const ua = (typeof navigator !== "undefined" && (navigator.userAgent || "")) || "";
  // ゆるめの判定：iPad かつ古めの OS / 旧世代機っぽい場合
  const looksOldiPad =
    /iPad/i.test(ua) && (/(OS 1[2-4]_|\bCPU OS 1[2-4]_)/i.test(ua) || /A10|A10X|A9|A8/i.test(ua));
  Tone.Transport.scheduleAheadTime = looksOldiPad ? 0.38 : 0.22;
}, []);

<<<<<<< HEAD
=======

>>>>>>> 3e03657e
  // timing
  const playheadRef = useRef(0);
  const t0Ref = useRef(0);
  const rafIdRef = useRef(0);
  const rafActiveRef = useRef(false);
  const isPlayingRef = useRef(false);
  const prevTRef = useRef(0);
  const lastFrameTimeRef = useRef(0);
  const frameIntervalRef = useRef(FAST_FRAME_INTERVAL);
  const frameBoostUntilRef = useRef(0);
  const forceFrameRef = useRef(false);
  const lastUiUpdateRef = useRef(0);
  const loopEnabledRef = useRef(false);
  const frameStatsRef = useRef({ lastSample: 0, frames: 0, skipped: 0 });
  const frameStatsLatestRef = useRef({ fps: 0, drops: 0 });
  const devPanelOpenRef = useRef(false);

  // audio
  const masterRef = useRef(null);
  const busRef = useRef(null);
  const instrumentRef = useRef(null);

  async function ensureAudioReady() {
    try {
<<<<<<< HEAD
=======

>>>>>>> 3e03657e
      await Tone?.start?.();
      await Tone?.getContext?.()?.rawContext?.resume?.();
      console.log("[audio] unlocked");
      return true;
    } catch (e) {
      console.warn("[audio] unlock failed:", e);
      return false;
<<<<<<< HEAD
=======

>>>>>>> 3e03657e
    }
  }

  const requestFrameBoost = useCallback((duration = 1200) => {
    const now = getNow();
    frameBoostUntilRef.current = now + duration;
    frameIntervalRef.current = FAST_FRAME_INTERVAL;
    forceFrameRef.current = true;
  }, []);

  const syncUiPlayhead = useCallback(
    (value, { force = false, timestamp } = {}) => {
      const now = timestamp ?? getNow();
      if (force) {
        lastUiUpdateRef.current = now;
        setPlayhead(value);
        return;
      }
      if (now - lastUiUpdateRef.current >= 100) {
        lastUiUpdateRef.current = now;
        setPlayhead(value);
      }
    },
    [setPlayhead]
  );

  const recordFrame = useCallback(
    (timestamp, drawn) => {
      const stats = frameStatsRef.current;
      if (!stats.lastSample) {
        stats.lastSample = timestamp;
      }
      if (drawn) stats.frames += 1; else stats.skipped += 1;
      const elapsed = timestamp - stats.lastSample;
      if (elapsed >= 1000) {
        const fps = (stats.frames * 1000) / elapsed;
        const drops = (stats.skipped * 1000) / elapsed;
        const snapshot = { fps, drops };
        frameStatsLatestRef.current = snapshot;
        if (devPanelOpenRef.current) {
          setFrameStats(snapshot);
        }
        stats.frames = 0;
        stats.skipped = 0;
        stats.lastSample = timestamp;
      }
    },
    [setFrameStats]
  );

  function resetVisualState() {
    keyFlashRef.current.clear();
    landedAtRef.current.clear();
    particlesRef.current = [];
    ripplesRef.current = [];
    trailsRef.current.clear();
    aurasRef.current = [];
    bgIntensityRef.current = 0;
  }

  function determineFrameInterval(metrics) {
    if (!isPlayingRef.current) return FAST_FRAME_INTERVAL;
    if (!metrics) return FAST_FRAME_INTERVAL;
    if (metrics.drawnNotes <= 0) return SLOW_FRAME_INTERVAL;
    if (metrics.drawnNotes < 6 && metrics.nearKeyline < 2) return MEDIUM_FRAME_INTERVAL;
    return FAST_FRAME_INTERVAL;
<<<<<<< HEAD
=======

>>>>>>> 3e03657e
  }

  // hit state
  const keyFlashRef = useRef(new Map()); // midi -> until(sec)
  const landedAtRef = useRef(new Map()); // noteId -> t

  // visuals
  const particlesRef = useRef([]);
  const ripplesRef = useRef([]);
  const trailsRef = useRef(new Map());
  const aurasRef = useRef([]);
  const bgIntensityRef = useRef(0);

  const refreshOfflineStatus = useCallback(async () => {
    if (typeof window === "undefined") return;
    try {
      const status = await window.__fnpwa?.checkOfflineReady?.();
      if (status) {
        setOfflineReady(Boolean(status.ok));
        setOfflineStatusDetail(status);
      }
    } catch (err) {
      console.warn("[FNPWA] checkOfflineReady failed", err);
      setOfflineReady(false);
      setOfflineStatusDetail({ ok: false, error: String(err) });
    }
  }, []);

  const refreshCacheReport = useCallback(async () => {
    if (typeof window === "undefined") return;
    try {
      const report = await window.__fnpwa?.debug?.listCaches?.();
      if (report) {
        setCacheReport(report);
        setCacheError(null);
      }
    } catch (err) {
      console.warn("[FNPWA] listCaches failed", err);
      setCacheReport([]);
      setCacheError(String(err));
    }
  }, []);

  const handleManualPrecache = useCallback(async () => {
    if (typeof window === "undefined" || !window.__fnpwa?.precache) {
      return;
    }
    setPrecacheState({ status: "running" });
    try {

      await window.__fnpwa?.collectAssetHints?.();

      const essentials = [
        "/",
        "/index.html",
        "/manifest.webmanifest",
        "/icons/icon-192.png",
        "/icons/icon-512.png",
        "/icons/maskable-512.png",
      ];
      const assetHints = window.__fnpwa?.assetHints || [];
      const result = await window.__fnpwa.precache([...essentials, ...assetHints]);
      setPrecacheState({ status: result?.ok ? "done" : "error", detail: result });
    } catch (err) {
      setPrecacheState({ status: "error", detail: { error: String(err) } });
    }
    await refreshOfflineStatus();
    await refreshCacheReport();
  }, [refreshCacheReport, refreshOfflineStatus]);

  const handlePurgeCaches = useCallback(async () => {
    if (typeof window === "undefined" || !window.__fnpwa?.debug?.purgeAll) {
      return;
    }
    setPurgeState({ status: "running" });
    try {
      const result = await window.__fnpwa.debug.purgeAll();
      setPurgeState({ status: "done", detail: result });
    } catch (err) {
      setPurgeState({ status: "error", detail: { error: String(err) } });
    }
    await refreshOfflineStatus();
    await refreshCacheReport();
  }, [refreshCacheReport, refreshOfflineStatus]);

  const handleUpdateNow = useCallback(() => {
    if (typeof window === "undefined") return;
    setUpdateToast({ status: "applying" });
    window.__fnpwa?.applyUpdate?.();
  }, []);

  const dismissUpdateToast = useCallback(() => {
    setUpdateToast(null);
  }, []);

  // size cache
  const canvasSizeRef = useRef({ W:0, H:0 });

  useEffect(() => {
    if (typeof window === "undefined") return;
    const update = () => setIsOfflineMode(!navigator.onLine);
    update();
    window.addEventListener("online", update);
    window.addEventListener("offline", update);
    return () => {
      window.removeEventListener("online", update);
      window.removeEventListener("offline", update);
    };
  }, []);

  useEffect(() => {
    if (typeof window === "undefined") return;
    let cancelled = false;
    (async () => {
      await refreshOfflineStatus();
      const info = await window.__fnpwa?.debug?.swInfo?.();
      if (!cancelled && info?.version) {
        setSwVersion(info.version);
      }
    })();
    return () => {
      cancelled = true;
    };
  }, [refreshOfflineStatus]);

  useEffect(() => {
    if (typeof window === "undefined") return;
    const onWaiting = () => setUpdateToast({ status: "ready" });
    const onRegistered = () => {
      window.__fnpwa?.requestOfflineStatus?.().catch(() => {});
    };
    const onAssetHints = () => {
      if (devPanelOpen) refreshCacheReport();
    };
    const onMessage = (event) => {
      const payload = event.detail;
      if (!payload) return;
      if (payload.type === "OFFLINE_STATUS") {
        if (payload.status) {
          setOfflineReady(Boolean(payload.status.ok));
          setOfflineStatusDetail(payload.status);
          if (payload.status.version) setSwVersion(payload.status.version);
        }
      } else if (payload.type === "PRECACHE_RESULT") {
        const result = payload.result || payload;
        setPrecacheState({ status: result?.ok ? "done" : "error", detail: result });
        refreshOfflineStatus();
        refreshCacheReport();
      } else if (payload.type === "SW_VERSION") {
        if (payload.version) setSwVersion(payload.version);
      }
    };

    window.addEventListener("fnpwa:sw-waiting", onWaiting);
    window.addEventListener("fnpwa:sw-registered", onRegistered);
    window.addEventListener("fnpwa:asset-hints", onAssetHints);
    window.addEventListener("fnpwa:sw-message", onMessage);
    return () => {
      window.removeEventListener("fnpwa:sw-waiting", onWaiting);
      window.removeEventListener("fnpwa:sw-registered", onRegistered);
      window.removeEventListener("fnpwa:asset-hints", onAssetHints);
      window.removeEventListener("fnpwa:sw-message", onMessage);
    };
  }, [devPanelOpen, refreshCacheReport, refreshOfflineStatus]);

  useEffect(() => {
    if (!devPanelOpen) return;

    window.__fnpwa?.collectAssetHints?.();

    refreshCacheReport();
  }, [devPanelOpen, refreshCacheReport]);

  useEffect(() => {
    if (typeof window === "undefined") return;
    const handler = () => {
      if (!controllerSeenRef.current) {
        controllerSeenRef.current = true;
        return;
      }
      window.location.reload();
    };
    window.addEventListener("fnpwa:controllerchange", handler);
    return () => window.removeEventListener("fnpwa:controllerchange", handler);
  }, []);

  useEffect(() => {
    if (!isOfflineMode) {
      refreshOfflineStatus();
    }
  }, [isOfflineMode, refreshOfflineStatus]);

  // ====== 初期化：バスのみ作成 ======
  useEffect(()=>{
    masterRef.current = new Tone.Gain(0.9).toDestination();
    busRef.current = new Tone.Gain(1).connect(masterRef.current);
    setAudioReady(true);

    const raf = requestAnimationFrame(() => {
      onResize();
      requestFrameBoost();
    });
    return ()=>{
      try{ instrumentRef.current?.inst?.dispose?.(); }catch{}
      try{ instrumentRef.current?.chain?.forEach(n=>{n.disconnect?.(); n.dispose?.();}); }catch{}
      try{ busRef.current?.disconnect?.(); busRef.current?.dispose?.(); }catch{}
      try{ masterRef.current?.disconnect?.(); masterRef.current?.dispose?.(); }catch{}
      cancelAnimationFrame(raf);
    };
  },[requestFrameBoost]);

  // ====== 楽器の生成/切替 ======
  useEffect(()=>{
    if(!audioReady || !busRef.current) return;
    if(isOfflineMode && sound !== "synth"){
      setSound("synth");
      return;
    }
    (async()=>{
      setSoundLoading(true);
      setInstReady(false);
      const prev = instrumentRef.current;
      try{
        const next = sound==="synth" ? await createSynthChain()
                   : sound==="piano" ? await createPianoChain(false)
                                     : await createPianoChain(true);
        const last = next.chain[next.chain.length - 1];
        last.connect(busRef.current);
        instrumentRef.current = next;
        setInstReady(true);
      }finally{
        setSoundLoading(false);
        if(prev){
          try{ prev.chain.forEach(n=>n.disconnect?.()); }catch{}
          try{ prev.inst.dispose?.(); }catch{}
          try{ prev.chain.forEach(n=>n.dispose?.()); }catch{}
        }
      }
    })();
  },[sound, audioReady, isOfflineMode]);

  // ショートカット（8は85%）
  useEffect(()=>{
    const onKey=(e)=>{
      const map = {"1":0.2,"2":0.3,"3":0.4,"4":0.5,"5":0.6,"6":0.7,"7":0.8,"8":0.85,"9":0.9,"0":1.0};
      if(map[e.key]!=null) setRate(map[e.key]);
    };
    window.addEventListener("keydown", onKey);
    return ()=>window.removeEventListener("keydown", onKey);
  },[]);

  // 速度変更時、位置維持
  useEffect(()=>{
    const now = Tone.now();
    t0Ref.current = now - (playheadRef.current / rate);
    rateRef.current = rate;
    prevTRef.current = playheadRef.current;
  },[rate]);

  // resize
  useEffect(()=>{
    const handle=()=>onResize();
    window.addEventListener("resize", handle);
    return ()=>window.removeEventListener("resize", handle);
  },[notes, viewMinMidi, viewMaxMidi, requestFrameBoost]);

  useEffect(()=>()=>cancelRAF(),[]);

  function onResize(){
    const c = canvasRef.current; if(!c) return;
    const dpr = window.devicePixelRatio||1;
    const rect = c.getBoundingClientRect();
    c.width = Math.floor(rect.width*dpr);
    c.height = Math.floor(rect.height*dpr);
    c.getContext("2d").setTransform(dpr,0,0,dpr,0,0);
    canvasSizeRef.current = { W:rect.width, H:rect.height };
    recomputeVisualEnd(rect.height, notes);
    renderFrame(playheadRef.current);
    requestFrameBoost();
  }

  function cancelRAF(){ rafActiveRef.current=false; if(rafIdRef.current){ cancelAnimationFrame(rafIdRef.current); rafIdRef.current=0; } }
  function startRAF(){
    if(rafActiveRef.current) return;
    rafActiveRef.current=true;
    lastFrameTimeRef.current = 0;
    forceFrameRef.current = true;
    rafIdRef.current=requestAnimationFrame(draw);
  }

  // visualEnd → endTimeRef へ即反映（未確定時はInfinity）
  function recomputeVisualEnd(H, src){
    if(!H || !src.length){
      setVisualEnd(0);
      endTimeRef.current = Infinity; // 未確定なら止めない
      return;
    }
    const visualH = H - KB_HEIGHT;
    let maxT = 0;
    for(const n of src){
      const visDur = Math.max(NOTE_MIN_HEIGHT/SPEED, Math.min(VISUAL_MAX_SEC, n.end-n.start));
      const disappear = n.start + visDur + (visualH/SPEED);
      if(disappear > maxT) maxT = disappear;
    }
    setVisualEnd(maxT);
    endTimeRef.current = maxT; // refに即時反映
  }

  // ====== MIDIロード共通 ======
  async function loadMidiFromBytes(arrayBuffer) {
    try {
      const m = new Midi(arrayBuffer);
      const flat = [];
      m.tracks.forEach(tr=>{
        const ignore = (tr.channel===9) || tr.instrument?.percussion;
        tr.notes.forEach(n=>{
          if(ignore) return;
          if(n.midi<A0_MIDI || n.midi>C8_MIDI) return;
          const dur = n.duration ?? 0;
          flat.push({ i: flat.length, midi:n.midi, start:n.time, end:n.time+dur, vel:n.velocity });
        });
      });
      flat.sort((a,b)=>a.start-b.start);
      const merged = mergeConsecutiveNotes(flat);

      const dur = merged.reduce((mx,n)=>Math.max(mx,n.end),0);
      setNotes(merged);
      setDuration(dur);
      durationRef.current = dur; // refにも保持
      setName("Generated.mid");

      applyRangePreset(rangePreset, merged);

      resetVisualState();

      stop(true);
      const H = canvasSizeRef.current.H || canvasRef.current?.getBoundingClientRect().height || 0;
      recomputeVisualEnd(H, merged);
      renderFrame(0);
    } catch (err) {
      console.error("loadMidiFromBytes failed:", err);
      alert("ライブラリ/MIDIの読み込みに失敗しました。");
    }
  }

  // ====== 生成（MVP：ルールベース） ======
  function toArrayBufferFromU8(u8){
    return u8.buffer.slice(u8.byteOffset, u8.byteOffset + u8.byteLength);
  }

  const KEY_TO_SEMITONE = { C:0, D:2, E:4, F:5, G:7, A:9, B:11 };
  function buildScaleIntervals(scale){
    return scale==="minor" ? [0,2,3,5,7,8,10,12] : [0,2,4,5,7,9,11,12]; // 自然的短音階/長音階
  }

  function randomChoice(arr){ return arr[Math.floor(Math.random()*arr.length)]; }
  function clampToRange(m){ return clampMidi(m); }

  async function generateAndLoad() {
    try {
      const tempo = clamp(genTempo, 50, 160);
      const bars = clamp(genBars, 2, 32);
      const difficulty = clamp(genDifficulty, 1, 3);

      const midi = new Midi();
      midi.header.setTempo(tempo);

      const tr = midi.addTrack();
      const rootSemitone = KEY_TO_SEMITONE[genKey] ?? 0;
      const scale = buildScaleIntervals(genScale);
      const rootOct = 60; // C4を基準、選んだキーにシフト

      // リズム：難易度で密度を切替
      // diff=1: 1/2音符中心, diff=2: 1/4中心, diff=3: 1/8混在
      const rhythmPool =
        difficulty===1 ? [1.0, 0.5, 0.5, 1.0] :
        difficulty===2 ? [0.5, 0.5, 0.25, 0.25, 1.0] :
                         [0.25, 0.25, 0.5, 0.25, 0.125, 0.375];

      // メロディ方針：スケール内を小さな歩幅でランダムウォーク（跳躍抑制）、小節末は着地
      const totalBeats = bars * 4; // 4/4のみ（MVP）
      let tBeat = 0;
      let degreeIdx = 0; // スケール内の位置
      let currentMidi = clampToRange(rootOct + rootSemitone + scale[degreeIdx]);

      while(tBeat < totalBeats - 1e-6){
        let dur = randomChoice(rhythmPool);
        if(tBeat + dur > totalBeats) dur = totalBeats - tBeat;

        // 小節終端は主音or和声音へ寄せる
        const atBarEnd = Math.abs((tBeat % 4) + dur - 4) < 1e-6;
        const targetDegrees = genScale==="major" ? [0,4,7,12] : [0,3,7,12]; // I和声音
        if(atBarEnd){
          const tg = randomChoice(targetDegrees);
          currentMidi = clampToRange(rootOct + rootSemitone + tg);
        }else{
          // ランダムウォーク：-2..+2度の範囲で移動（跳躍抑制）
          const step = randomChoice([-2,-1,0,1,1,2]); // 上行を少し優先
          degreeIdx = clamp(degreeIdx + step, 0, scale.length-1);
          currentMidi = clampToRange(rootOct + rootSemitone + scale[degreeIdx]);
          // たまにオクターブ上げ下げ（難易度3のみ）
          if(difficulty===3 && Math.random()<0.15){
            const up = Math.random()<0.5 ? -12 : 12;
            currentMidi = clampToRange(currentMidi + up);
          }
        }

        // 休符：難易度1で少なめ、3でやや多め
        const restProb = difficulty===1 ? 0.05 : difficulty===2 ? 0.1 : 0.15;
        const isRest = Math.random() < restProb;

        if(!isRest){
          const timeSec = (tBeat / (tempo/60));
          const durSec  = Math.max(0.12, dur / (tempo/60));
          tr.addNote({
            midi: currentMidi,
            time: timeSec,
            duration: durSec,
            velocity: 0.8 + Math.random()*0.15
          });
        }
        tBeat += dur;
      }

      const bytes = midi.toArray();
      await loadMidiFromBytes(toArrayBufferFromU8(bytes));
      setName(`${genKey}${genScale==="major"?"":"m"}_${tempo}bpm_${bars}bars.mid`);
    } catch (e) {
      console.error(e);
      alert("生成に失敗しました。");
    }
  }

  // ファイル選択
  async function onFile(e){
    const f = e.target.files?.[0]; if(!f) return;
    if(!/\.midi?$/i.test(f.name)){ alert("MIDIファイル（.mid / .midi）を選んでください。"); return; }
    if(f.size > 10 * 1024 * 1024){ alert("ファイルサイズが大きすぎます（10MB以下）"); return; }
    try{
      const buf = await f.arrayBuffer();
      await loadMidiFromBytes(buf);
      setName(f.name);
    }catch(err){
      console.error(err);
      alert("MIDIの読み込みに失敗しました。");
    }
  }

  function applyRangePreset(preset, src){
    let range;
    if(preset==="auto") range = analyzeNoteRangeAuto(src);
    else if(preset==="24") range = centerPresetRange(MIDDLE_C, 24);
    else if(preset==="48") range = centerPresetRange(MIDDLE_C, 48);
    else if(preset==="61") range = centerPresetRange(MIDDLE_C, 61);
    else range = { minMidi:A0_MIDI, maxMidi:C8_MIDI };
    setViewMinMidi(range.minMidi);
    setViewMaxMidi(range.maxMidi);
  }
  useEffect(()=>{ applyRangePreset(rangePreset, notes); },[rangePreset]);

  // -------- transport --------
  async function play(){
<<<<<<< HEAD
=======

>>>>>>> 3e03657e
    await ensureAudioReady();
    if(!masterRef.current) masterRef.current = new Tone.Gain(0.9).toDestination();
    if(!busRef.current)    busRef.current    = new Tone.Gain(1).connect(masterRef.current);
    if(!audioReady) setAudioReady(true);
    if(!notes.length) return;
    const wantsExternal = sound !== "synth";
    const hasExternal = !!instrumentRef.current?.inst && instReady;
    if(wantsExternal && !hasExternal){
      alert("外部音源を読み込み中です。準備できるまで一時的にSynthで再生します。");
      setSound("synth");
      if(!instrumentRef.current?.inst){
        try{
          const fallback = await createSynthChain();
          const last = fallback.chain[fallback.chain.length - 1];
          last.connect(busRef.current);
          instrumentRef.current = fallback;
        }catch(err){
          console.warn("[audio] synth fallback failed:", err);
        }
      }
      if(instrumentRef.current?.inst){
        setInstReady(true);
      }
<<<<<<< HEAD
=======

>>>>>>> 3e03657e
    }
    cancelRAF();
    requestFrameBoost();
    frameStatsRef.current.lastSample = 0;
    frameStatsRef.current.frames = 0;
    frameStatsRef.current.skipped = 0;
    lastUiUpdateRef.current = 0;

    // 再生開始時に visualEnd を再計算（高さ未確定対策）
    const H = canvasSizeRef.current.H || canvasRef.current?.getBoundingClientRect().height || 0;
    recomputeVisualEnd(H, notes);

    const now = Tone.now();
    t0Ref.current = now - (playheadRef.current / rateRef.current);
    prevTRef.current = playheadRef.current;
    syncUiPlayhead(playheadRef.current, { force: true, timestamp: getNow() });

    masterRef.current?.gain?.rampTo?.(0.9, 0.03);
    isPlayingRef.current = true;
    setIsPlaying(true);
    startRAF();
  }
  function pause(){
    cancelRAF();
    requestFrameBoost();
    const tFreeze = isPlayingRef.current
      ? (Tone.now() - t0Ref.current) * rateRef.current
      : playheadRef.current;

    isPlayingRef.current = false;
    setIsPlaying(false);

    syncUiPlayhead(tFreeze, { force: true, timestamp: getNow() });
    playheadRef.current = tFreeze;
    prevTRef.current = tFreeze;

    masterRef.current?.gain?.rampTo?.(0, 0.03);
    instrumentRef.current?.inst?.releaseAll?.();

    renderFrame(tFreeze);
  }
  function stop(resetToZero=true){
    cancelRAF();
    requestFrameBoost();
    isPlayingRef.current = false;
    setIsPlaying(false);

    const target = resetToZero ? 0 : playheadRef.current;
    syncUiPlayhead(target, { force: true, timestamp: getNow() });
    playheadRef.current = target;
    prevTRef.current = target;
    t0Ref.current = Tone.now() - (target / rateRef.current);

    resetVisualState();

    masterRef.current?.gain?.rampTo?.(0, 0.03);
    instrumentRef.current?.inst?.releaseAll?.();

    renderFrame(target);
  }

  // ====== 音を鳴らす（安全化） ======
  function triggerNote(midi, durSec, vel){
    const inst = instrumentRef.current?.inst;
    if(!inst) return;
    try {
      const note = Tone.Frequency(midi, "midi").toNote();
      const velocity = clamp(vel ?? 0.9, 0.1, 1);
      inst.triggerAttackRelease?.(note, durSec, undefined, velocity);
    } catch (error) {
      console.warn("triggerNote failed:", error);
      // 音で失敗してもアプリは止めない
    }
  }

  // ====== 保存/ライブラリ ======
  async function handleSave(){
    if(!notes.length){ alert("保存できる曲がありません。MIDIを読み込むか作曲してください。"); return; }
    const nm = prompt("保存名を入力", name || "Untitled");
    if(nm == null) return;

    const midi = new Midi();
    const tr = midi.addTrack();
    for(const n of notes){
      tr.addNote({ midi:n.midi, time:n.start, duration: Math.max(0.05, n.end-n.start), velocity: n.vel ?? 0.9 });
    }
    const bytes = midi.toArray();
    await saveSong(nm, bytes);
    alert("保存しました。");
  }
  async function openLibrary(){
    const items = await listSongs();
    setLibItems(items);
    setLibOpen(true);
  }
  async function loadFromLibrary(id){
    try{
      const u8 = await loadSongBytes(id);
      if(!u8){ alert("ライブラリからの読み込みに失敗しました。"); return; }
      await loadMidiFromBytes(toArrayBufferFromU8(u8));
      setLibOpen(false);
    }catch(e){
      console.error(e);
      alert("ライブラリからの読み込みに失敗しました。");
    }
  }
  async function removeFromLibrary(id){
    await removeSong(id);
    const items = await listSongs();
    setLibItems(items);
  }

  // -------- drawing --------
  function draw(){
    const perfNow = getNow();
    const boostActive = perfNow < frameBoostUntilRef.current;
    const interval = boostActive ? FAST_FRAME_INTERVAL : frameIntervalRef.current;
    const lastTime = lastFrameTimeRef.current;

    if(!forceFrameRef.current && lastTime && perfNow - lastTime < interval){
      if(isDevEnvironment) recordFrame(perfNow, false);
      if(rafActiveRef.current) rafIdRef.current = requestAnimationFrame(draw);
      return;
    }

    forceFrameRef.current = false;
    lastFrameTimeRef.current = perfNow;
    if(isDevEnvironment) recordFrame(perfNow, true);

    const now = Tone.now();
    let t = isPlayingRef.current ? (now - t0Ref.current)*rateRef.current : playheadRef.current;

    const limitVisual = endTimeRef.current;
    const limit = Math.max(durationRef.current, isFinite(limitVisual) ? limitVisual : 0) + STOP_TAIL;
    const epsilon = 1/60;

    if(isPlayingRef.current && limit>0 && t >= limit - epsilon){
      if(loopEnabledRef.current && notes.length){
        resetVisualState();
        instrumentRef.current?.inst?.releaseAll?.();
        t = 0;
        playheadRef.current = 0;
        prevTRef.current = 0;
        t0Ref.current = now;
        syncUiPlayhead(0, { force: true, timestamp: perfNow });
        requestFrameBoost();
      }else{
        t = limit;
        isPlayingRef.current = false;
        setIsPlaying(false);
        syncUiPlayhead(limit, { force: true, timestamp: perfNow });
        playheadRef.current = limit;
        masterRef.current?.gain?.rampTo?.(0, 0.03);
        instrumentRef.current?.inst?.releaseAll?.();
        renderFrame(limit);
        cancelRAF();
        return;
      }
<<<<<<< HEAD
    }

    if(isPlayingRef.current){
      playheadRef.current = t;
      syncUiPlayhead(t, { timestamp: perfNow });
    }

=======
    }

    if(isPlayingRef.current){
      playheadRef.current = t;
      syncUiPlayhead(t, { timestamp: perfNow });
    }

>>>>>>> 3e03657e
    const metrics = renderFrame(t);
    if(!boostActive){
      frameIntervalRef.current = determineFrameInterval(metrics);
    }

    if(rafActiveRef.current) rafIdRef.current = requestAnimationFrame(draw);
  }

  // 半音等間隔のX計算
  function keyCountVisible(){ return Math.max(1, (viewMaxMidi - viewMinMidi + 1)); }
  function xForMidi(midi, W){ return ((midi - viewMinMidi) / keyCountVisible()) * W; }
  function keyWidth(W){ return W / keyCountVisible(); }

  function renderFrame(t){
    const c = canvasRef.current; if(!c) return;
    const ctx = c.getContext("2d");
    const { W, H } = canvasSizeRef.current;
    if(!W || !H) return;

    // bg
    const base = {r:9,g:17,b:25};
    const k = (effectLevel!=="focus") ? bgIntensityRef.current : 0;
    const r = Math.min(255, base.r + k*20);
    const g = Math.min(255, base.g + k*15);
    const b = Math.min(255, base.b + k*10);
    ctx.fillStyle = `rgb(${r|0},${g|0},${b|0})`;
    ctx.fillRect(0,0,W,H);

    // グリッド
    ctx.strokeStyle = COLORS.grid; ctx.lineWidth = 1;
    const totalVisual = H - KB_HEIGHT;
    const secTop = Math.floor(t - 2);
    const secBottom = Math.ceil(t + totalVisual / SPEED + 2);
    for(let s=secTop; s<=secBottom; s++){
      const y = timeToY(t, s);
      ctx.beginPath(); ctx.moveTo(0,y); ctx.lineTo(W,y); ctx.stroke();
    }

    const keylineY = H - KB_HEIGHT;
    const tPrev = prevTRef.current;
    const dt = Math.max(0, t - tPrev);
    bgIntensityRef.current = Math.max(0, bgIntensityRef.current - dt*2);

    // 古いトレイル間引き
    if(effectLevel!=="focus"){
      for(const [id, trail] of trailsRef.current){
        const filtered = trail.filter(p => t - p.time < 0.8);
        if(filtered.length) trailsRef.current.set(id, filtered);
        else trailsRef.current.delete(id);
      }
    }

    const wKey = keyWidth(W);

    // ----- NOTES（鍵盤の上に出ないようクリップ） -----
    ctx.save();
    ctx.beginPath();
    ctx.rect(0, 0, W, keylineY);
    ctx.clip();

    const noteBatches = new Map();
    const overlayShapes = [];
    const metrics = { drawnNotes: 0, nearKeyline: 0 };
    const drawRectOnly = effectLevel === "focus" || noteStyle === "rect";
    const shouldDrawOverlay = !drawRectOnly;

    // 可視範囲のノートだけを走査
    const lookBack = (totalVisual / SPEED) + VISUAL_MAX_SEC + 1.0;
    const lookAhead = (totalVisual / SPEED) + 1.0;
    const winStart = t - lookBack;
    const winEnd   = t + lookAhead;

    const starts = noteStartsRef.current;
    for (let idx = lowerBound(starts, winStart);
         idx < notes.length && notes[idx].start <= winEnd;
         idx++) {

      const n = notes[idx];
      const durSec = n.end - n.start;
      const visSec = Math.max(NOTE_MIN_HEIGHT / SPEED, Math.min(VISUAL_MAX_SEC, durSec));
      const h = visSec * SPEED;

      const yTop = timeToYTop(t, n.start, totalVisual, h);
      const yBottom = yTop + h;
      const yTopPrev = timeToYTop(tPrev, n.start, totalVisual, h);
      const yBottomPrev = yTopPrev + h;

      // 発音判定（try/catchで保護）
      const crossed = (yBottomPrev < keylineY) && (yBottom >= keylineY);
      const justLanded = isPlayingRef.current && crossed && !landedAtRef.current.has(n.i);
      if(justLanded){
        try{
          const durPlay = Math.max(0.05, durSec / rateRef.current);
          triggerNote(n.midi, durPlay, n.vel);
          landedAtRef.current.set(n.i, t);
          keyFlashRef.current.set(n.midi, t + (FLASH_MS/1000)/rateRef.current);
        }catch(err){
          console.warn("Note trigger failed:", err);
        }

        // ビジュアル（音が失敗しても実行）
        if(effectLevel!=="focus"){
          const xCenter = xForMidi(n.midi, W) + wKey/2;
          const pc = isWhite(n.midi) ? COLORS.particleWhite : COLORS.particleBlack;
          if(effectLevel==="standard"){
            spawnRipple(ripplesRef.current, {x:xCenter, y:keylineY}, "standard");
          }else{
            bgIntensityRef.current = Math.min(1, bgIntensityRef.current + (n.vel||0.9)*0.3);
            const hue = 210 - (clamp(n.midi, A0_MIDI, C8_MIDI)-A0_MIDI) * ((210-55)/KEY_COUNT);
            const width = 6 + (n.vel||0.9)*12;
            const life  = 1.4 + (n.vel||0.9)*0.4;
            aurasRef.current.push({ x:xCenter, y:keylineY, hue, width, life, age:0 });
            spawnRipple(ripplesRef.current, {x:xCenter, y:keylineY}, "fun");
            spawnParticles(particlesRef.current, {x:xCenter, y:keylineY, color:pc}, "fun");
          }
        }
      }

      // 可視レンジ外
      const inView = (n.midi >= viewMinMidi-1 && n.midi <= viewMaxMidi+1);
      if(!inView) { trailsRef.current.delete(n.i); continue; }
      if(yTop>H || yBottom<0){ trailsRef.current.delete(n.i); continue; }

      metrics.drawnNotes += 1;
      if(yBottom >= keylineY - 40 && yBottom <= keylineY + 160) metrics.nearKeyline += 1;

      const baseX = xForMidi(n.midi, W);
      const x = baseX + 1;

      // トレイル
      if(effectLevel!=="focus" && isPlayingRef.current && yTop>=0 && yTop<=keylineY){
        if(!trailsRef.current.has(n.i)) trailsRef.current.set(n.i, []);
        const trail = trailsRef.current.get(n.i);
        trail.push({ x: baseX + wKey/2, y: yTop + h/2, time: t, color: isWhite(n.midi) ? COLORS.trailWhite : COLORS.trailBlack });
        if(trail.length>8) trail.shift();
      }

      const landedAt = landedAtRef.current.get(n.i);
      const litUntil = landedAt!=null ? (landedAt + Math.max(MIN_LIT_SEC, durSec/rateRef.current)) : 0;
      const isLit = landedAt!=null && t <= litUntil + 0.02;

      const isW = isWhite(n.midi);
      const fill = isW ? (isLit?COLORS.noteWhiteActive:COLORS.noteWhite) : (isLit?COLORS.noteBlackActive:COLORS.noteBlack);
      const width = Math.max(1, wKey-2);
      const batchKey = fill;
      if(!noteBatches.has(batchKey)) noteBatches.set(batchKey, []);
      noteBatches.get(batchKey).push({ x, y: yTop, w: width, h });

      if(shouldDrawOverlay){
        const cx = baseX + wKey/2;
        const cy = yTop + Math.min(h*0.35, 18);
        overlayShapes.push({ cx, cy, size: Math.min(width, h*0.4)/2 });
      }
    }

    for(const [fill, boxes] of noteBatches.entries()){
      ctx.fillStyle = fill;
      ctx.beginPath();
      for(const box of boxes){
        addRoundedRectPath(ctx, box.x, box.y, box.w, box.h);
      }
      ctx.fill();
      ctx.strokeStyle = "rgba(255,255,255,0.12)";
      ctx.lineWidth = 1;
      ctx.stroke();
    }

    if(shouldDrawOverlay && overlayShapes.length){
      ctx.save();
      ctx.fillStyle = "rgba(255,255,255,0.92)";
      ctx.strokeStyle = "rgba(0,0,0,0.15)";
      ctx.lineWidth = 1;
      for(const shape of overlayShapes){
        if(noteStyle === "star") drawStar(ctx, shape.cx, shape.cy, shape.size, 5);
        else drawHeart(ctx, shape.cx, shape.cy, shape.size);
        ctx.fill();
        ctx.stroke();
      }
      ctx.restore();
    }

    if(effectLevel!=="focus") drawTrails(ctx, trailsRef.current, t);
    if(effectLevel!=="focus") drawAuras(ctx, aurasRef.current, dt, keylineY);
    drawRipples(ctx, ripplesRef.current, dt);
    drawParticles(ctx, particlesRef.current, dt);

    ctx.restore();

    // keyboard
    drawKeyboardUniform(ctx, 0, H-KB_HEIGHT, W, KB_HEIGHT, t, notes, viewMinMidi, viewMaxMidi, labelMode);

    // edge fade
    drawEdgeFade(ctx, W, H);

    // HUD
    ctx.fillStyle = COLORS.text; ctx.font = "12px ui-sans-serif, system-ui";
    ctx.fillText(`${fmt(t)} / ${fmt(Math.max(durationRef.current, isFinite(endTimeRef.current)?endTimeRef.current:0))}  (${Math.round(rateRef.current*100)}%)`, 10, 16);

    prevTRef.current = t;
    return metrics;
  }
  function drawStar(ctx, cx, cy, r, spikes=5){
    const step = Math.PI / spikes;
    ctx.beginPath();
    for(let i=0;i<2*spikes;i++){
      const rad = i*step;
      const rr = (i%2===0) ? r : r*0.5;
      const x = cx + Math.cos(rad - Math.PI/2)*rr;
      const y = cy + Math.sin(rad - Math.PI/2)*rr;
      if(i===0) ctx.moveTo(x,y); else ctx.lineTo(x,y);
    }
    ctx.closePath();
  }
  function drawHeart(ctx, cx, cy, r){
    const s = r/1.2;
    ctx.beginPath();
    ctx.moveTo(cx, cy + s*0.6);
    ctx.bezierCurveTo(cx + s, cy - s*0.4, cx + s*0.6, cy - s*1.2, cx, cy - s*0.4);
    ctx.bezierCurveTo(cx - s*0.6, cy - s*1.2, cx - s, cy - s*0.4, cx, cy + s*0.6);
    ctx.closePath();
  }

  function drawTrails(ctx, trails, now){
    ctx.save();
    ctx.globalCompositeOperation = "screen";
    ctx.lineWidth = 2;
    ctx.lineCap = "round";
    for(const trail of trails.values()){
      if(trail.length<2) continue;
      for(let i=1;i<trail.length;i++){
        const p1 = trail[i-1], p2 = trail[i];
        const age = now - p2.time;
        const alpha = Math.max(0, 1 - age/0.8) * 0.6;
        const rgba = (p2.color.startsWith("rgb("))
          ? p2.color.replace("rgb(", "rgba(").replace(")", `,${alpha})`)
          : p2.color;
        ctx.strokeStyle = rgba;
        ctx.beginPath();
        ctx.moveTo(p1.x, p1.y);
        ctx.lineTo(p2.x, p2.y);
        ctx.stroke();
      }
    }
    ctx.restore();
  }

  function drawRipples(ctx, ripples, dt){
    const next = [];
    for(const r of ripples){
      r.age += dt;
      if(r.age < r.life + r.delay){ next.push(r); }
    }
    ripples.length = 0; ripples.push(...next);

    ctx.save();
    for(const r of ripples){
      if(r.age < r.delay) continue;
      const progress = (r.age - r.delay) / r.life;
      const radius = progress * r.maxRadius;
      const alpha = (1 - progress) * 0.7;
      ctx.strokeStyle = `rgba(255,255,255,${alpha})`;
      ctx.lineWidth = 2;
      ctx.beginPath();
      ctx.arc(r.x, r.y, radius, 0, Math.PI*2);
      ctx.stroke();
    }
    ctx.restore();
  }

  function drawParticles(ctx, arr, dt){
    if(arr.length > 800) arr.splice(0, arr.length - 800);
    const g = 980;
    const next = [];
    for(const p of arr){
      const age = p.age + dt;
      if(age < p.life){
        const newX = p.x + p.vx*dt;
        const newY = p.y + p.vy*dt + 0.5*g*dt*dt;
        const newVy = p.vy + g*dt;
        next.push({...p, x:newX, y:newY, vy:newVy, age});
      }
    }
    arr.length = 0; arr.push(...next);

    ctx.save();
    ctx.globalCompositeOperation = "screen";
    for(const p of arr){
      const alpha = 1 - (p.age/p.life);
      ctx.save();
      ctx.globalAlpha = alpha*0.9;
      if(p.sparkle && Math.sin(p.age*15)>0.3){
        ctx.shadowBlur = 8;
        ctx.shadowColor = p.color;
      }
      ctx.fillStyle = p.color;
      ctx.beginPath();
      ctx.arc(p.x, p.y, p.size, 0, Math.PI*2);
      ctx.fill();
      ctx.restore();
    }
    ctx.restore();
  }

  function drawAuras(ctx, auras, dt, keylineY){
    const next = [];
    for(const a of auras){
      a.age += dt;
      if(a.age < a.life) next.push(a);
    }
    auras.length = 0; auras.push(...next);

    for(const a of auras){
      const progress = a.age / a.life;
      const alpha = (1 - progress) * 0.9;
      const topY = keylineY - 220;
      const grd = ctx.createLinearGradient(a.x, keylineY, a.x, topY);
      grd.addColorStop(0, `hsla(${a.hue},90%,65%,${alpha})`);
      grd.addColorStop(1, `hsla(${a.hue},90%,65%,0)`);
      ctx.fillStyle = grd;
      const w = a.width * (1 + 0.2*Math.sin(a.age*6));
      ctx.fillRect(a.x - w/2, topY, w, keylineY-topY);

      const rg = ctx.createRadialGradient(a.x, keylineY, 0, a.x, keylineY, 28);
      rg.addColorStop(0, `hsla(${a.hue},90%,75%,${alpha*0.5})`);
      rg.addColorStop(1, `hsla(${a.hue},90%,75%,0)`);
      ctx.fillStyle = rg;
      ctx.beginPath(); ctx.arc(a.x, keylineY, 28, 0, Math.PI*2); ctx.fill();
    }
  }

  // 半音等間隔の鍵盤
    function drawKeyboardUniform(ctx, x, y, w, h, t, allNotes, minMidi, maxMidi, labelMode){
    const keyW = keyWidth(w);
<<<<<<< HEAD

    ctx.fillStyle = COLORS.keyShadow; ctx.fillRect(x, y-6, w, 6);
    ctx.save();
    ctx.globalCompositeOperation = "destination-over";
    ctx.fillStyle = COLORS.whiteKey;
    ctx.fillRect(x, y, w, h);
    ctx.restore();

=======
  
    // 上縁の影
    ctx.fillStyle = COLORS.keyShadow;
    ctx.fillRect(x, y - 6, w, 6);
  
    // ✅ 黒鍵の高さまでを白い下地で一度だけ敷く（濃い帯を消す）
    {
      const blackH  = h * BLACK_H_RATIO;
      const plateTop = y;
      const plateH   = Math.ceil(blackH + 6);   // 少し深めに
      ctx.fillStyle = COLORS.whiteKey;          // 通常描画（source-over）
      ctx.fillRect(x, plateTop, w, plateH);     // キーボード全幅
    }
  
>>>>>>> 3e03657e
    // 白鍵
    for (let m = minMidi; m <= maxMidi; m++) {
      if (!isWhite(m)) continue;
      const keyX = xForMidi(m, w);
      if (effectLevel === "focus") {
        ctx.fillStyle = COLORS.whiteKey;
<<<<<<< HEAD
        ctx.fillRect(keyX, y, keyW, h);
        ctx.strokeStyle = COLORS.keyBorder;
        ctx.strokeRect(keyX + 0.5, y + 0.5, keyW - 1, h - 1);
=======
        ctx.fillRect(keyX, y, keyW - 1, h);
        ctx.strokeStyle = COLORS.keyBorder;
        ctx.strokeRect(keyX, y, keyW - 1, h);
>>>>>>> 3e03657e
      } else {
        drawWhiteKey(ctx, keyX, y, keyW, h, false);
      }
    }
  
    // ❌ ここにもう一度プレートを敷くブロックは入れない（削除）
  
    // 黒鍵
    for (let m = minMidi; m <= maxMidi; m++) {
      if (isWhite(m)) continue;
      const keyX = xForMidi(m, w);
      const blackW = keyW * BLACK_W_RATIO;
      const blackH = h   * BLACK_H_RATIO;
<<<<<<< HEAD
      const bx = keyX + (keyW - blackW)/2;
=======
      const bx = keyX + (keyW - blackW) / 2;
>>>>>>> 3e03657e
      if (effectLevel === "focus") {
        ctx.fillStyle = COLORS.blackKey;
        ctx.fillRect(bx, y, blackW, blackH);
      } else {
        drawBlackKey(ctx, bx, y, blackW, blackH, false);
      }
    }
  
    // …以下（アクティブ/マーカー/ラベル）はそのまま…
  


    // アクティブ
    const active = new Set();
    for(const [id, landedAt] of landedAtRef.current){
      const n = allNotes[id]; if(!n) continue;
      if(n.midi < minMidi || n.midi > maxMidi) continue;
      const litUntil = landedAt + Math.max(MIN_LIT_SEC, (n.end-n.start)/rateRef.current);
      if(t<=litUntil+0.02) active.add(n.midi);
    }
    for(const midi of active){
      const keyX = xForMidi(midi, w);
      const isW = isWhite(midi);
      const flashEnd = keyFlashRef.current.get(midi) ?? 0;
      const flashDur = (FLASH_MS/1000)/rateRef.current;
      const flashAlpha = Math.max(0, Math.min(1, (flashEnd - t)/flashDur));
      const base = isW ? COLORS.keyActiveWhite : COLORS.keyActiveBlack;
      ctx.fillStyle = base;
      if(isW){
        ctx.globalAlpha = 0.35; ctx.fillRect(keyX, y, keyW, h);
        if(flashAlpha>0){ ctx.globalAlpha = 0.35 + 0.35*flashAlpha; ctx.fillRect(keyX, y, keyW, h); }
      }else{
        const blackW = keyW*BLACK_W_RATIO, blackH=h*BLACK_H_RATIO, bx=keyX+(keyW-blackW)/2;
        ctx.globalAlpha = 0.4; ctx.fillRect(bx, y, blackW, blackH);
        if(flashAlpha>0){ ctx.globalAlpha = 0.4 + 0.35*flashAlpha; ctx.fillRect(bx, y, blackW, blackH); }
      }
      ctx.globalAlpha = 1;
    }

    // Cマーカー
    ctx.save();
    for(let m=minMidi; m<=maxMidi; m++){
      if(m%12!==0) continue;
      const keyX = xForMidi(m, w);
      const cx = keyX + keyW/2;
      const isC4 = (m===MIDDLE_C);
      ctx.strokeStyle = isC4?COLORS.markerC4:COLORS.markerC;
      ctx.lineWidth = isC4?3:2;
      ctx.beginPath(); ctx.moveTo(cx, y-6); ctx.lineTo(cx, y-1); ctx.stroke();
      if(isC4){
        ctx.fillStyle = "rgba(251,191,36,0.2)";
        ctx.beginPath(); ctx.arc(cx, y-10, 10, 0, Math.PI*2); ctx.fill();
        ctx.fillStyle = COLORS.markerC4; ctx.font = "bold 10px ui-sans-serif, system-ui"; ctx.textAlign="center";
        ctx.fillText("C4", cx, y-10);
      }
    }
    ctx.restore();

    // ラベル
    if(labelMode!=="none"){
      ctx.save();
      ctx.fillStyle = COLORS.label;
      ctx.textAlign = "center";
      ctx.textBaseline = "middle";
      ctx.font = "11px ui-sans-serif, system-ui";
      for(let m=minMidi; m<=maxMidi; m++){
        if(!isWhite(m)) continue;
        const keyX = xForMidi(m, w);
        const cx = keyX + keyW/2;
        const { name, octave } = (labelMode==="AG") ? nameAG(m) : nameDoReMi(m);
        const text = (labelMode==="AG") ? `${name}${octave}` : name;
        ctx.fillText(text, cx, y + h - 12);
      }
      ctx.restore();
    }
  }

  function drawEdgeFade(ctx, W, H){
    const fadeW = Math.max(24, W*0.09);
    const lgL = ctx.createLinearGradient(0,0,fadeW,0);
    lgL.addColorStop(0, COLORS.fadeEdge); lgL.addColorStop(1,"rgba(0,0,0,0)");
    ctx.fillStyle = lgL; ctx.fillRect(0,0,fadeW,H);
    const lgR = ctx.createLinearGradient(W-fadeW,0,W,0);
    lgR.addColorStop(0,"rgba(0,0,0,0)"); lgR.addColorStop(1, COLORS.fadeEdge);
    ctx.fillStyle = lgR; ctx.fillRect(W-fadeW,0,fadeW,H);
  }

  const fmt = (sec)=>{ const s=Math.max(0, sec|0); const m=(s/60)|0; const r=(s%60).toString().padStart(2,"0"); return `${m}:${r}`; };
  const speedOptions = [0.2,0.3,0.4,0.5,0.6,0.7,0.8,0.85,0.9,1.0];
  const fmtDate = (ts)=>new Date(ts).toLocaleString();
  const { totalDuration, progressPercent } = useMemo(() => {
    const visual = Number.isFinite(visualEnd) ? visualEnd : 0;
    const total = Math.max(duration, visual);
    if (total <= 0) {
      return { totalDuration: 0, progressPercent: 0 };
    }
    const ratio = Math.min(1, playhead / total);
    return { totalDuration: total, progressPercent: Math.round(ratio * 100) };
  }, [duration, visualEnd, playhead]);
<<<<<<< HEAD
=======

>>>>>>> 3e03657e
  const offlineDisabledTooltip = isOfflineMode ? "オフラインでは生成と外部音源が利用できません" : undefined;
  const onlineStatusLabel = isOfflineMode ? "🔴オフライン" : "🟢オンライン";
  const onlineStatusClass = isOfflineMode
    ? "bg-rose-600/20 text-rose-200 border border-rose-500/40"
    : "bg-emerald-600/20 text-emerald-200 border border-emerald-500/40";


  return (

    <div className="min-h-screen bg-slate-900 text-slate-100">
      <div className="max-w-5xl mx-auto px-4 sm:px-6 pb-16">
        <div className="sticky top-0 z-30 -mx-4 sm:-mx-6 px-4 sm:px-6 pt-6 pb-4 space-y-4 bg-slate-900/95 backdrop-blur border-b border-slate-800">
          <div className="flex flex-col sm:flex-row sm:items-center sm:justify-between gap-2">
            <h1 className="text-xl sm:text-2xl font-semibold leading-tight">🎹 Falling Notes Piano – 視認性UP & 教育特化版</h1>
            <div className="text-xs sm:text-sm text-slate-300 truncate">{name || "No file loaded"}</div>
          </div>
          <div className="flex items-center gap-2 text-xs sm:text-sm">
            <span className={`inline-flex items-center gap-1 px-3 py-1 rounded-full font-medium ${onlineStatusClass}`}>
              {onlineStatusLabel}
            </span>
            {isOfflineMode ? (
              <span className="text-[11px] sm:text-xs text-amber-200">
                オフライン中は生成・外部音源・読み込み機能が自動停止します。
              </span>
            ) : (
              <span className="text-[11px] sm:text-xs text-slate-400">
                ネットワーク接続で生成・外部音源の利用が可能です。
              </span>
            )}
          </div>
          <div className="flex flex-col gap-3">
            <div className="flex flex-wrap items-center gap-3">
              <button
                className="flex-1 sm:flex-none min-h-[44px] px-5 py-3 rounded-2xl bg-emerald-600 hover:bg-emerald-500 disabled:opacity-50 disabled:cursor-not-allowed shadow-sm transition"
                disabled={!notes.length || isPlaying}
                onClick={play}
              >
                Play
              </button>
              <button
                className="flex-1 sm:flex-none min-h-[44px] px-5 py-3 rounded-2xl bg-amber-600 hover:bg-amber-500 disabled:opacity-50 disabled:cursor-not-allowed shadow-sm transition"
                disabled={!isPlaying}
                onClick={pause}
              >
                Pause
              </button>
              <button
                className="flex-1 sm:flex-none min-h-[44px] px-5 py-3 rounded-2xl bg-rose-600 hover:bg-rose-500 disabled:opacity-50 disabled:cursor-not-allowed shadow-sm transition"
                disabled={!notes.length}
                onClick={() => stop(true)}
              >
                Stop
              </button>
              <div className="basis-full sm:basis-auto sm:ml-auto text-xs sm:text-sm text-slate-300">
                再生速度 {Math.round(rate * 100)}%
              </div>

            </div>
            <div className="space-y-1">
              <div className="flex flex-wrap items-center gap-2 text-xs uppercase tracking-wide text-slate-300">
                <span>Progress</span>
                <span className="ml-auto font-mono text-sm">{fmt(playhead)} / {fmt(totalDuration)}</span>
                <span className="basis-full text-[11px] text-slate-400">完了 {progressPercent}%</span>
              </div>
              <div className="h-2 w-full rounded-full bg-slate-800 overflow-hidden">
                <div
                  className="h-full bg-emerald-500 transition-all duration-300"
                  style={{ width: `${progressPercent}%` }}
                />
              </div>
            </div>
          </div>
        </div>

        <div className="space-y-5 pt-6">
          {isOfflineMode && (
            <div className="text-sm text-amber-200 bg-amber-900/20 border border-amber-400/40 rounded-xl px-4 py-3 space-y-1">
              <p>現在オフラインです。生成と外部音源は一時的に無効になります。</p>
              <p className="text-xs text-amber-100/80">ローカルMIDIは読み込めます。生成と外部音源は無効です。</p>
            </div>
          )}

          <details className="rounded-2xl bg-slate-800/70 shadow-lg">
            <summary className="flex items-center justify-between min-h-[44px] cursor-pointer select-none px-4 sm:px-6 py-3 text-lg font-semibold">
              <span>設定</span>
              <span className="text-sm font-normal opacity-70">タップして開く</span>
            </summary>
            <div className="border-t border-slate-700/60 px-4 sm:px-6 py-4 space-y-4">
              <div className="flex flex-col gap-3">
                <div className="flex flex-col sm:flex-row sm:flex-wrap gap-3">
                  <label
<<<<<<< HEAD
                    className="inline-flex items-center justify-center w-full sm:w-auto min-h-[44px] px-5 py-3 rounded-2xl bg-slate-700 hover:bg-slate-600 cursor-pointer transition shadow-sm"
=======

                    className="inline-flex items-center justify-center w-full sm:w-auto min-h-[44px] px-5 py-3 rounded-2xl bg-slate-700 hover:bg-slate-600 cursor-pointer transition shadow-sm"

>>>>>>> 3e03657e
                  >
                    Choose MIDI
                    <input
                      type="file"
                      accept=".mid,.midi"
                      className="hidden"
                      onChange={onFile}
                    />
                  </label>

                  <div className="flex items-center gap-2 text-sm bg-slate-900/20 rounded-2xl px-3 py-2 sm:px-4">
                    <span className="opacity-80">Key</span>
                    <select className="bg-slate-700 rounded-xl px-3 h-11" value={genKey} onChange={e => setGenKey(e.target.value)}>
                      {["C", "D", "E", "F", "G", "A", "B"].map(k => (
                        <option key={k} value={k}>
                          {k}
                        </option>
                      ))}
                    </select>
                    <select className="bg-slate-700 rounded-xl px-3 h-11" value={genScale} onChange={e => setGenScale(e.target.value)}>
                      <option value="major">Major</option>
                      <option value="minor">Minor</option>
                    </select>
                  </div>

                  <div className="flex items-center gap-2 text-sm bg-slate-900/20 rounded-2xl px-3 py-2 sm:px-4">
                    <span className="opacity-80">Tempo</span>
                    <input
                      type="number"
                      min={50}
                      max={160}
                      className="w-full sm:w-24 bg-slate-700 rounded-xl px-3 h-11"
                      value={genTempo}
                      onChange={e => setGenTempo(parseInt(e.target.value || "90"))}
                    />
                    <span className="opacity-60 text-xs">bpm</span>
                  </div>


                  <div className="flex items-center gap-2 text-sm bg-slate-900/20 rounded-2xl px-3 py-2 sm:px-4">
                    <span className="opacity-80">Bars</span>
                    <input
                      type="number"
                      min={2}
                      max={32}
                      className="w-full sm:w-24 bg-slate-700 rounded-xl px-3 h-11"
                      value={genBars}
                      onChange={e => setGenBars(parseInt(e.target.value || "8"))}
                    />
                  </div>


                  <div className="flex items-center gap-2 text-sm bg-slate-900/20 rounded-2xl px-3 py-2 sm:px-4">
                    <span className="opacity-80">難易度</span>
                    <select
                      className="bg-slate-700 rounded-xl px-3 h-11"
                      value={genDifficulty}
                      onChange={e => setGenDifficulty(parseInt(e.target.value))}
                    >
                      <option value={1}>やさしい</option>
                      <option value={2}>ふつう</option>
                      <option value={3}>むずかしい</option>
                    </select>
                  </div>


                  <button
                    className="w-full sm:w-auto min-h-[44px] px-5 py-3 rounded-2xl bg-indigo-600 hover:bg-indigo-500 disabled:opacity-50 disabled:cursor-not-allowed shadow-sm transition"
                    onClick={generateAndLoad}
                    disabled={isOfflineMode}
                    title={offlineDisabledTooltip}
                  >
                    生成 → ロード
                  </button>

                  <button
                    className="w-full sm:w-auto min-h-[44px] px-5 py-3 rounded-2xl bg-emerald-700 hover:bg-emerald-600 disabled:opacity-50 disabled:cursor-not-allowed shadow-sm transition"
                    onClick={handleSave}
                    disabled={!notes.length}
                  >
                    保存
                  </button>

                  <button
                    className="w-full sm:w-auto min-h-[44px] px-5 py-3 rounded-2xl bg-slate-700 hover:bg-slate-600 shadow-sm transition"
                    onClick={openLibrary}
                  >
                    ライブラリ
                  </button>
                </div>
                {isOfflineMode && (
                  <div className="text-xs text-amber-200">
                    オフライン中は生成と外部音源の読み込みは行えません。オンラインに戻ると自動で再開します。
                  </div>
                )}
              </div>

              <div className="grid gap-4 lg:grid-cols-2">
                <div className="space-y-3 text-sm">
                  <div className="flex flex-col sm:flex-row sm:items-center gap-2">
                    <span className="opacity-80">Speed</span>
                    <select
                      className="w-full sm:w-auto bg-slate-700 rounded-xl px-3 h-11"
                      value={rate}
                      onChange={e => setRate(parseFloat(e.target.value))}
                    >
                      {speedOptions.map(v => (
                        <option key={v} value={v}>
                          {Math.round(v * 100)}%
                        </option>
                      ))}
                    </select>
                  </div>


                  <div className="flex flex-col sm:flex-row sm:items-center gap-2">
                    <span className="opacity-80">Sound</span>
                    <select
                      className="w-full sm:w-auto bg-slate-700 rounded-xl px-3 h-11 disabled:opacity-50 disabled:cursor-not-allowed"
                      value={sound}
                      onChange={e => setSound(e.target.value)}
                      disabled={isOfflineMode}
                      title={offlineDisabledTooltip}
                    >
                      <option value="synth">Synth (軽量)</option>
                      <option value="piano">Piano</option>
                      <option value="piano-bright">Piano (Bright)</option>
                    </select>
                    {soundLoading ? (
                      <span className="text-xs opacity-70">loading…</span>
                    ) : instReady ? (
                      <span className="text-xs opacity-70">ready</span>
                    ) : (
                      <span className="text-xs opacity-70">initializing…</span>
                    )}
                    {isOfflineMode && <span className="text-xs text-amber-200">オフライン中はSynthのみ利用できます</span>}
                  </div>

                  <div className="flex flex-col sm:flex-row sm:items-center gap-2">
                    <span className="opacity-80">Notes</span>
                    <select
                      className="w-full sm:w-auto bg-slate-700 rounded-xl px-3 h-11"
                      value={noteStyle}
                      onChange={e => setNoteStyle(e.target.value)}
                    >
                      <option value="rect">Rectangle</option>
                      <option value="star">⭐ Star</option>
                      <option value="heart">❤️ Heart</option>
                    </select>
                  </div>
                </div>

                <div className="space-y-3 text-sm">
                  <div className="flex flex-col sm:flex-row sm:items-center gap-2">
                    <span className="opacity-80">鍵盤範囲</span>
                    <select
                      className="w-full sm:w-auto bg-slate-700 rounded-xl px-3 h-11"
                      value={rangePreset}
                      onChange={e => setRangePreset(e.target.value)}
                    >
                      <option value="auto">Auto（楽曲解析）</option>
                      <option value="24">24鍵（幼児）</option>
                      <option value="48">48鍵（小学生）</option>
                      <option value="61">61鍵（標準）</option>
                      <option value="88">88鍵（フル）</option>
                    </select>
                  </div>

                  <div className="flex flex-col sm:flex-row sm:items-center gap-2">
                    <span className="opacity-80">ラベル</span>
                    <select
                      className="w-full sm:w-auto bg-slate-700 rounded-xl px-3 h-11"
                      value={labelMode}
                      onChange={e => setLabelMode(e.target.value)}
                    >
                      <option value="none">非表示</option>
                      <option value="AG">A–G（英名）</option>
                      <option value="DoReMi">ドレミ</option>
                    </select>
                  </div>

                  <div className="flex flex-wrap items-center gap-3">
                    <span className="opacity-80 font-medium">Effect:</span>
                    <label className="flex items-center gap-1 cursor-pointer">
                      <input
                        type="radio"
                        name="effectLevel"
                        value="focus"
                        checked={effectLevel === "focus"}
                        onChange={e => setEffectLevel(e.target.value)}
                      />
                      🎯 集中
                    </label>
                    <label className="flex items-center gap-1 cursor-pointer">
                      <input
                        type="radio"
                        name="effectLevel"
                        value="standard"
                        checked={effectLevel === "standard"}
                        onChange={e => setEffectLevel(e.target.value)}
                      />
                      ✨ 標準
                    </label>
                    <label className="flex items-center gap-1 cursor-pointer">
                      <input
                        type="radio"
                        name="effectLevel"
                        value="fun"
                        checked={effectLevel === "fun"}
                        onChange={e => setEffectLevel(e.target.value)}
                      />
                      🎉 楽しさ
                    </label>
                  </div>
                  <label className="flex flex-wrap items-center gap-2 pt-1 cursor-pointer">
                    <input
                      type="checkbox"
                      checked={loopEnabled}
                      onChange={e => setLoopEnabled(e.target.checked)}
                    />
                    <span className="opacity-80">ループ再生</span>
                    <span className="text-xs text-slate-400">(検証用・長時間再生)</span>
                  </label>
                </div>
              </div>

            </div>
          </details>

          <div style={{ height: 520, border: "1px solid #334155", borderRadius: 12, overflow: "hidden" }}>
            <canvas ref={canvasRef} style={{ width: "100%", height: "100%", display: "block" }} />
          </div>

          <p className="text-xs opacity-70">
            🎯集中＝鍵盤発光＋落下ノートのみ／✨標準＝リップルのみ／🎉楽しさ＝光柱＆スパーク＋リップル。<br />
            生成：Key/長短/テンポ/小節/難易度 を選んで「生成 → ロード」。キー: 1=20% … 9=90%, 0=100%。
          </p>
          <div className="border-t border-slate-700 pt-3 space-y-2 text-sm">
            <div className="flex flex-wrap items-center gap-2">
              <span className="font-medium">オフライン準備</span>
              <span
                className={`px-2 py-0.5 rounded-full text-xs ${offlineReady ? "bg-emerald-600/30 text-emerald-100" : "bg-amber-600/30 text-amber-100"}`}
              >
                {offlineReady ? "OK" : "未準備"}
              </span>
              {offlineStatusDetail?.missing?.length ? (
                <span className="text-xs text-amber-200">不足 {offlineStatusDetail.missing.length} 件</span>
              ) : (
                <span className="text-xs opacity-70">必須ファイルは取得済み</span>
              )}
              {offlineStatusDetail?.error && (
                <span className="text-xs text-rose-300">{offlineStatusDetail.error}</span>
              )}
              {swVersion && (
                <span className="ml-auto text-xs opacity-70">SW {swVersion}</span>
              )}
            </div>

            <div className="flex flex-wrap items-center gap-2">
              <button
                className="px-3 py-2 rounded-xl bg-slate-700 hover:bg-slate-600 disabled:opacity-50 disabled:cursor-not-allowed"
                onClick={handleManualPrecache}
                disabled={precacheState.status === "running"}
              >
                オフライン準備を手動実行
              </button>
              {precacheState.status === "running" && (
                <span className="text-xs text-amber-200">キャッシュ中…</span>
              )}
              {precacheState.status === "done" && (
                <span className="text-xs text-emerald-300">
                  完了 ({precacheState.detail?.cached ?? 0}/{precacheState.detail?.total ?? 0})
                </span>
              )}
              {precacheState.status === "error" && (
                <span className="text-xs text-rose-300">失敗しました</span>
              )}
            </div>

            <div className="text-xs">
              <button
                className="underline decoration-dotted"
                onClick={()=>setDevPanelOpen(v=>!v)}
              >
                開発者メニューを{devPanelOpen ? "閉じる" : "開く"}
              </button>
            </div>

            {devPanelOpen && (
              <div className="space-y-3 rounded-2xl bg-slate-900/40 p-3 text-xs">
                <div className="flex flex-wrap items-center gap-2">
                  <button
                    className="px-2 py-1 rounded bg-slate-700 hover:bg-slate-600"
                    onClick={refreshCacheReport}
                  >
                    再読込
                  </button>
                  <button
                    className="px-2 py-1 rounded bg-rose-700 hover:bg-rose-600 disabled:opacity-50 disabled:cursor-not-allowed"
                    onClick={handlePurgeCaches}
                    disabled={purgeState?.status === "running"}
                  >
                    キャッシュ全削除
                  </button>
                  {purgeState?.status === "running" && (
                    <span className="text-amber-200">削除中…</span>
                  )}
                  {purgeState?.status === "done" && (
                    <span className="text-emerald-300">削除完了 ({purgeState.detail?.deleted ?? 0})</span>
                  )}
                  {purgeState?.status === "error" && (
                    <span className="text-rose-300">削除失敗</span>
                  )}
                </div>

                {cacheError && (
                  <div className="text-rose-300">キャッシュ取得に失敗しました: {cacheError}</div>
                )}

                <div className="space-y-2 max-h-60 overflow-auto pr-1">
                  {cacheReport.length === 0 && !cacheError && (
                    <div className="opacity-70">キャッシュは存在しません。</div>
                  )}
                  {cacheReport.map((cache) => (
                    <div key={cache.name} className="rounded-xl bg-slate-800/70 p-2 space-y-1">
                      <div className="font-semibold">{cache.name}</div>
                      <div className="text-[11px] opacity-70">{cache.humanTotal} / {cache.entries.length} items</div>
                      <ul className="space-y-1 max-h-28 overflow-auto pr-1">
                        {cache.entries.map((entry) => {
                          let label = entry.url;
                          if (typeof window !== "undefined") {
                            try {
                              const parsed = new URL(entry.url);
                              label = parsed.pathname + parsed.search;
                            } catch {}
                          }
                          return (
                            <li key={entry.url} className="flex items-center gap-2 text-[11px]">
                              <span className="flex-1 truncate">{label}</span>
                              <span className="opacity-70 whitespace-nowrap">{entry.humanSize}</span>
                            </li>
                          );
                        })}
                      </ul>
                    </div>
                  ))}
                </div>

                {offlineStatusDetail?.missing?.length > 0 && (
                  <div>
                    <div className="font-semibold">不足中の必須ファイル</div>
                    <ul className="list-disc list-inside space-y-1">
                      {offlineStatusDetail.missing.map((item) => (
                        <li key={item} className="opacity-80">{item}</li>
                      ))}
                    </ul>
                  </div>
                )}

                {offlineStatusDetail?.uncachedHints?.length > 0 && (
                  <div>
                    <div className="font-semibold">未キャッシュのアセット候補</div>
                    <ul className="list-disc list-inside space-y-1">
                      {offlineStatusDetail.uncachedHints.map((item) => (
                        <li key={item} className="opacity-80">{item}</li>
                      ))}
                    </ul>
                  </div>
                )}
              </div>
            )}
          </div>
        </div>
      </div>

      <DevStatsOverlay visible={isDevEnvironment && devPanelOpen} fps={frameStats.fps} drops={frameStats.drops} />

      {libOpen && (
        <div className="fixed inset-0 bg-black/60 flex items-center justify-center z-50">
          <div className="bg-slate-800 rounded-xl p-4 w-[560px] max-w-[90%]">
            <div className="flex items-center mb-2">
              <div className="font-semibold">ライブラリ</div>
              <button className="ml-auto px-2 py-1 bg-slate-700 rounded" onClick={() => setLibOpen(false)}>
                ✕
              </button>
            </div>
            <div className="space-y-2 max-h-[60vh] overflow-auto">
              {libItems.length === 0 && <div className="opacity-70 text-sm">保存された曲はありません。</div>}
              {libItems.map(item => (
                <div key={item.id} className="flex items-center gap-2 bg-slate-700/60 rounded px-3 py-2">
                  <div className="flex-1">
                    <div className="font-medium">{item.name || "(無題)"}</div>
                    <div className="text-xs opacity-70">{fmtDate(item.createdAt)}・{(item.size / 1024).toFixed(1)} KB</div>
                  </div>
                  <button className="px-3 py-2 bg-indigo-600 rounded hover:bg-indigo-500" onClick={() => loadFromLibrary(item.id)}>
                    読込
                  </button>
                  <button className="px-3 py-2 bg-rose-700 rounded hover:bg-rose-600" onClick={() => removeFromLibrary(item.id)}>
                    削除
                  </button>
                </div>
              ))}
            </div>
            <div className="mt-3 text-right">
              <button className="px-4 py-2 bg-slate-700 rounded" onClick={() => setLibOpen(false)}>
                閉じる
              </button>
            </div>
          </div>
        </div>
      )}

      {updateToast && (
        <div className="fixed inset-x-0 bottom-4 z-50 px-4 flex justify-center">
          <div className="bg-slate-900/95 border border-slate-700 text-slate-100 rounded-2xl px-4 py-3 shadow-xl flex flex-wrap items-center gap-3 max-w-xl w-full">
            <div className="flex-1 text-sm">
              {updateToast.status === "applying"
                ? "更新を適用中です…数秒お待ちください。"
                : "新しいバージョンがあります。更新しますか？"}
            </div>
            {updateToast.status === "applying" ? (
              <span className="text-xs opacity-70">反映中…</span>
            ) : (
              <>
                <button className="px-3 py-1.5 rounded-lg bg-emerald-600 hover:bg-emerald-500" onClick={handleUpdateNow}>
                  今すぐ更新
                </button>
                <button className="px-2.5 py-1.5 rounded-lg bg-slate-700 hover:bg-slate-600" onClick={dismissUpdateToast}>
                  あとで
                </button>
              </>
            )}
          </div>
        </div>
      )}
    </div>
  );
}<|MERGE_RESOLUTION|>--- conflicted
+++ resolved
@@ -80,10 +80,7 @@
   ctx.closePath();
 }
 
-<<<<<<< HEAD
-=======
-
->>>>>>> 3e03657e
+
 // key proportions & skin
 const BLACK_W_RATIO = 0.66;   // 黒鍵の横幅（白鍵比）
 const BLACK_H_RATIO = 0.62;   // 黒鍵の縦の長さ（鍵盤高さ比）
@@ -151,10 +148,7 @@
   ctx.strokeRect(x + 0.5, y + 0.5, w - 1, h - 1);
 }
 
-<<<<<<< HEAD
-=======
-
->>>>>>> 3e03657e
+
 function getNow() {
   return typeof performance !== "undefined" ? performance.now() : Date.now();
 }
@@ -366,10 +360,7 @@
     }
   }, [devPanelOpen]);
 
-<<<<<<< HEAD
-=======
-
->>>>>>> 3e03657e
+
 useEffect(() => {
   const ua = (typeof navigator !== "undefined" && (navigator.userAgent || "")) || "";
   // ゆるめの判定：iPad かつ古めの OS / 旧世代機っぽい場合
@@ -378,10 +369,7 @@
   Tone.Transport.scheduleAheadTime = looksOldiPad ? 0.38 : 0.22;
 }, []);
 
-<<<<<<< HEAD
-=======
-
->>>>>>> 3e03657e
+
   // timing
   const playheadRef = useRef(0);
   const t0Ref = useRef(0);
@@ -406,10 +394,7 @@
 
   async function ensureAudioReady() {
     try {
-<<<<<<< HEAD
-=======
-
->>>>>>> 3e03657e
+
       await Tone?.start?.();
       await Tone?.getContext?.()?.rawContext?.resume?.();
       console.log("[audio] unlocked");
@@ -417,10 +402,7 @@
     } catch (e) {
       console.warn("[audio] unlock failed:", e);
       return false;
-<<<<<<< HEAD
-=======
-
->>>>>>> 3e03657e
+
     }
   }
 
@@ -487,10 +469,7 @@
     if (metrics.drawnNotes <= 0) return SLOW_FRAME_INTERVAL;
     if (metrics.drawnNotes < 6 && metrics.nearKeyline < 2) return MEDIUM_FRAME_INTERVAL;
     return FAST_FRAME_INTERVAL;
-<<<<<<< HEAD
-=======
-
->>>>>>> 3e03657e
+
   }
 
   // hit state
@@ -953,10 +932,7 @@
 
   // -------- transport --------
   async function play(){
-<<<<<<< HEAD
-=======
-
->>>>>>> 3e03657e
+
     await ensureAudioReady();
     if(!masterRef.current) masterRef.current = new Tone.Gain(0.9).toDestination();
     if(!busRef.current)    busRef.current    = new Tone.Gain(1).connect(masterRef.current);
@@ -980,10 +956,7 @@
       if(instrumentRef.current?.inst){
         setInstReady(true);
       }
-<<<<<<< HEAD
-=======
-
->>>>>>> 3e03657e
+
     }
     cancelRAF();
     requestFrameBoost();
@@ -1142,7 +1115,7 @@
         cancelRAF();
         return;
       }
-<<<<<<< HEAD
+
     }
 
     if(isPlayingRef.current){
@@ -1150,15 +1123,7 @@
       syncUiPlayhead(t, { timestamp: perfNow });
     }
 
-=======
-    }
-
-    if(isPlayingRef.current){
-      playheadRef.current = t;
-      syncUiPlayhead(t, { timestamp: perfNow });
-    }
-
->>>>>>> 3e03657e
+
     const metrics = renderFrame(t);
     if(!boostActive){
       frameIntervalRef.current = determineFrameInterval(metrics);
@@ -1492,7 +1457,7 @@
   // 半音等間隔の鍵盤
     function drawKeyboardUniform(ctx, x, y, w, h, t, allNotes, minMidi, maxMidi, labelMode){
     const keyW = keyWidth(w);
-<<<<<<< HEAD
+
 
     ctx.fillStyle = COLORS.keyShadow; ctx.fillRect(x, y-6, w, 6);
     ctx.save();
@@ -1501,37 +1466,18 @@
     ctx.fillRect(x, y, w, h);
     ctx.restore();
 
-=======
-  
-    // 上縁の影
-    ctx.fillStyle = COLORS.keyShadow;
-    ctx.fillRect(x, y - 6, w, 6);
-  
-    // ✅ 黒鍵の高さまでを白い下地で一度だけ敷く（濃い帯を消す）
-    {
-      const blackH  = h * BLACK_H_RATIO;
-      const plateTop = y;
-      const plateH   = Math.ceil(blackH + 6);   // 少し深めに
-      ctx.fillStyle = COLORS.whiteKey;          // 通常描画（source-over）
-      ctx.fillRect(x, plateTop, w, plateH);     // キーボード全幅
-    }
-  
->>>>>>> 3e03657e
+
     // 白鍵
     for (let m = minMidi; m <= maxMidi; m++) {
       if (!isWhite(m)) continue;
       const keyX = xForMidi(m, w);
       if (effectLevel === "focus") {
         ctx.fillStyle = COLORS.whiteKey;
-<<<<<<< HEAD
+
         ctx.fillRect(keyX, y, keyW, h);
         ctx.strokeStyle = COLORS.keyBorder;
         ctx.strokeRect(keyX + 0.5, y + 0.5, keyW - 1, h - 1);
-=======
-        ctx.fillRect(keyX, y, keyW - 1, h);
-        ctx.strokeStyle = COLORS.keyBorder;
-        ctx.strokeRect(keyX, y, keyW - 1, h);
->>>>>>> 3e03657e
+
       } else {
         drawWhiteKey(ctx, keyX, y, keyW, h, false);
       }
@@ -1545,11 +1491,9 @@
       const keyX = xForMidi(m, w);
       const blackW = keyW * BLACK_W_RATIO;
       const blackH = h   * BLACK_H_RATIO;
-<<<<<<< HEAD
+
       const bx = keyX + (keyW - blackW)/2;
-=======
-      const bx = keyX + (keyW - blackW) / 2;
->>>>>>> 3e03657e
+
       if (effectLevel === "focus") {
         ctx.fillStyle = COLORS.blackKey;
         ctx.fillRect(bx, y, blackW, blackH);
@@ -1649,10 +1593,8 @@
     const ratio = Math.min(1, playhead / total);
     return { totalDuration: total, progressPercent: Math.round(ratio * 100) };
   }, [duration, visualEnd, playhead]);
-<<<<<<< HEAD
-=======
-
->>>>>>> 3e03657e
+
+
   const offlineDisabledTooltip = isOfflineMode ? "オフラインでは生成と外部音源が利用できません" : undefined;
   const onlineStatusLabel = isOfflineMode ? "🔴オフライン" : "🟢オンライン";
   const onlineStatusClass = isOfflineMode
@@ -1744,13 +1686,9 @@
               <div className="flex flex-col gap-3">
                 <div className="flex flex-col sm:flex-row sm:flex-wrap gap-3">
                   <label
-<<<<<<< HEAD
+
                     className="inline-flex items-center justify-center w-full sm:w-auto min-h-[44px] px-5 py-3 rounded-2xl bg-slate-700 hover:bg-slate-600 cursor-pointer transition shadow-sm"
-=======
-
-                    className="inline-flex items-center justify-center w-full sm:w-auto min-h-[44px] px-5 py-3 rounded-2xl bg-slate-700 hover:bg-slate-600 cursor-pointer transition shadow-sm"
-
->>>>>>> 3e03657e
+
                   >
                     Choose MIDI
                     <input
