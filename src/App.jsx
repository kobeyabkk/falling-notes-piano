--- conflicted
+++ resolved
@@ -308,10 +308,9 @@
     }
     setPrecacheState({ status: "running" });
     try {
-<<<<<<< HEAD
+
       await window.__fnpwa?.collectAssetHints?.();
-=======
->>>>>>> 1b003ff2
+
       const essentials = [
         "/",
         "/index.html",
@@ -427,10 +426,9 @@
 
   useEffect(() => {
     if (!devPanelOpen) return;
-<<<<<<< HEAD
+
     window.__fnpwa?.collectAssetHints?.();
-=======
->>>>>>> 1b003ff2
+
     refreshCacheReport();
   }, [devPanelOpen, refreshCacheReport]);
 
@@ -1293,7 +1291,7 @@
 
 
   return (
-<<<<<<< HEAD
+
     <div className="min-h-screen bg-slate-900 text-slate-100">
       <div className="max-w-5xl mx-auto px-4 sm:px-6 pb-16">
         <div className="sticky top-0 z-30 -mx-4 sm:-mx-6 px-4 sm:px-6 pt-6 pb-4 space-y-4 bg-slate-900/95 backdrop-blur border-b border-slate-800">
@@ -1327,34 +1325,7 @@
               <div className="basis-full sm:basis-auto sm:ml-auto text-xs sm:text-sm text-slate-300">
                 再生速度 {Math.round(rate * 100)}%
               </div>
-=======
-    <div className="min-h-screen bg-slate-900 text-slate-100 p-6">
-      <div className="max-w-5xl mx-auto space-y-4">
-        <h1 className="text-2xl font-semibold">🎹 Falling Notes Piano – 視認性UP & 教育特化版</h1>
-        {isOfflineMode && (
-          <div className="text-sm text-amber-200 bg-amber-900/20 border border-amber-400/40 rounded-xl px-3 py-2">
-            現在オフラインです。外部音源と生成機能は一時的に無効になります。
-          </div>
-        )}
-
-        <div className="bg-slate-800 rounded-2xl p-4 shadow space-y-3">
-          {/* 生成パラメータ（MVP） */}
-          <div className="flex flex-wrap items-center gap-3">
-            <label className="inline-block px-3 py-2 rounded-xl bg-slate-700 hover:bg-slate-600 cursor-pointer">
-              Choose MIDI
-              <input type="file" accept=".mid,.midi" className="hidden" onChange={onFile}/>
-            </label>
-
-            <div className="flex items-center gap-2 text-sm">
-              <span className="opacity-80">Key</span>
-              <select className="bg-slate-700 rounded-md px-2 py-1" value={genKey} onChange={e=>setGenKey(e.target.value)}>
-                {["C","D","E","F","G","A","B"].map(k=><option key={k} value={k}>{k}</option>)}
-              </select>
-              <select className="bg-slate-700 rounded-md px-2 py-1" value={genScale} onChange={e=>setGenScale(e.target.value)}>
-                <option value="major">Major</option>
-                <option value="minor">Minor</option>
-              </select>
->>>>>>> 1b003ff2
+
             </div>
             <div className="space-y-1">
               <div className="flex flex-wrap items-center gap-2 text-xs uppercase tracking-wide text-slate-300">
@@ -1420,7 +1391,7 @@
                     <span className="opacity-60 text-xs">bpm</span>
                   </div>
 
-<<<<<<< HEAD
+
                   <div className="flex items-center gap-2 text-sm bg-slate-900/20 rounded-2xl px-3 py-2 sm:px-4">
                     <span className="opacity-80">Bars</span>
                     <input
@@ -1432,35 +1403,7 @@
                       onChange={e => setGenBars(parseInt(e.target.value || "8"))}
                     />
                   </div>
-=======
-            <button
-              className="ml-auto px-3 py-2 rounded-xl bg-indigo-600 hover:bg-indigo-500 disabled:opacity-50 disabled:cursor-not-allowed"
-              onClick={generateAndLoad}
-              disabled={isOfflineMode}
-            >
-              生成 → ロード
-            </button>
-
-            <button
-              className="px-3 py-2 rounded-xl bg-emerald-700 hover:bg-emerald-600"
-              onClick={handleSave}
-              disabled={!notes.length}
-            >
-              保存
-            </button>
-            <button
-              className="px-3 py-2 rounded-xl bg-slate-700 hover:bg-slate-600"
-              onClick={openLibrary}
-            >
-              ライブラリ
-            </button>
-            {isOfflineMode && (
-              <div className="basis-full text-xs text-amber-200">
-                オフライン中は生成と外部音源の読み込みは行えません。オンラインに戻ると自動で再開します。
-              </div>
-            )}
-          </div>
->>>>>>> 1b003ff2
+
 
                   <div className="flex items-center gap-2 text-sm bg-slate-900/20 rounded-2xl px-3 py-2 sm:px-4">
                     <span className="opacity-80">難易度</span>
@@ -1475,7 +1418,7 @@
                     </select>
                   </div>
 
-<<<<<<< HEAD
+
                   <button
                     className="w-full sm:w-auto min-h-[44px] px-5 py-3 rounded-2xl bg-indigo-600 hover:bg-indigo-500 disabled:opacity-50 disabled:cursor-not-allowed shadow-sm transition"
                     onClick={generateAndLoad}
@@ -1522,27 +1465,7 @@
                       ))}
                     </select>
                   </div>
-=======
-            <div className="flex items-center gap-2 text-sm">
-              <span className="opacity-80">Sound</span>
-              <select className="bg-slate-700 rounded-md px-2 py-1 disabled:opacity-50 disabled:cursor-not-allowed" value={sound}
-                onChange={(e)=>setSound(e.target.value)}
-                disabled={isOfflineMode}>
-                <option value="synth">Synth (軽量)</option>
-                <option value="piano">Piano</option>
-                <option value="piano-bright">Piano (Bright)</option>
-              </select>
-              {soundLoading
-                ? <span className="text-xs opacity-70">loading…</span>
-                : instReady
-                  ? <span className="text-xs opacity-70">ready</span>
-                  : <span className="text-xs opacity-70">initializing…</span>
-              }
-              {isOfflineMode && (
-                <span className="text-xs text-amber-200">オフライン中はSynthのみ利用できます</span>
-              )}
-            </div>
->>>>>>> 1b003ff2
+
 
                   <div className="flex flex-col sm:flex-row sm:items-center gap-2">
                     <span className="opacity-80">Sound</span>
