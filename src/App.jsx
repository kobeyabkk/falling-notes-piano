// App.jsx
import React, { useCallback, useEffect, useRef, useState } from "react";
import * as Tone from "tone";
import { Midi } from "@tonejs/midi";
import { listSongs, saveSong, loadSongBytes, removeSong } from "./db";

/**
 * Falling Notes Piano – 視認性UP & 教育特化版（安定化＋エラーハンドリング強化）
 * + 生成（MVP）：キー/長短/テンポ/小節/難易度 を指定してメロディをクライアント生成
 */

const KEY_COUNT = 88;
const A0_MIDI = 21;
const C8_MIDI = A0_MIDI + KEY_COUNT - 1;
const MIDDLE_C = 60;

const NOTE_MIN_HEIGHT = 10;
const SPEED = 140;     // px/sec
const KB_HEIGHT = 140; // keyboard height (px)
const VISUAL_MAX_SEC = 2.5; // 表示上の最大長（音は実長で鳴らす）
const STOP_TAIL = 1.0; // 自動停止の安全マージン（秒）

const FLASH_MS = 120;
const MIN_LIT_SEC = 0.12;
const VISUAL_MERGE_GAP = 0.06;

const WHITE_KEYS_PATTERN = [true,false,true,false,true,true,false,true,false,true,false,true];
const isWhite = (m)=>WHITE_KEYS_PATTERN[m%12];
const clamp = (v,a,b)=>Math.max(a, Math.min(b, v));

const timeToY = (tNow, tt) => (tNow - tt) * SPEED;
const timeToYTop = (tNow, noteStart, _totalVisual, height = NOTE_MIN_HEIGHT) =>
  timeToY(tNow, noteStart) - height;

const COLORS = {
  bg: "#0b1219",
  grid: "#13202b",
  whiteKey: "#fafafa",
  blackKey: "#2b2f36",
  keyBorder: "#cfd4da",
  keyShadow: "rgba(0,0,0,0.4)",
  noteWhite: "#4fb0ff",
  noteWhiteActive: "#7fc9ff",
  noteBlack: "#ff6b6b",
  noteBlackActive: "#ff8d8d",
  keyActiveWhite: "#9ad1ff",
  keyActiveBlack: "#ff8d8d",
  text: "#e7eef7",
  particleWhite: "#bde3ff",
  particleBlack: "#ffc5c5",
  trailWhite: "rgb(135,206,235)",
  trailBlack: "rgb(255,160,122)",
  markerC: "#7dd3fc",
  markerC4: "#fbbf24",
  fadeEdge: "rgba(0,0,0,0.45)",
  label: "#334155",
};

// ---------- utilities ----------
function mergeConsecutiveNotes(notes, gap=VISUAL_MERGE_GAP){
  if(!notes.length) return [];
  const out = [];
  const byPitch = new Map();
  for(const n of notes){
    if(!byPitch.has(n.midi)) byPitch.set(n.midi, []);
    byPitch.get(n.midi).push(n);
  }
  for(const arr of byPitch.values()){
    arr.sort((a,b)=>a.start-b.start);
    let cur = {...arr[0]};
    for(let i=1;i<arr.length;i++){
      const nxt = arr[i];
      const g = nxt.start - cur.end;
      if(g <= gap && g >= -0.001){
        cur.end = Math.max(cur.end, nxt.end);
        cur.vel = Math.max(cur.vel, nxt.vel);
      }else{
        out.push(cur);
        cur = {...nxt};
      }
    }
    out.push(cur);
  }
  out.sort((a,b)=>a.start-b.start);
  return out.map((n,i)=>({...n, i}));
}

async function createSynthChain(){
  const inst = new Tone.PolySynth(Tone.Synth, {
    oscillator: { type: "triangle" },
    envelope: { attack: 0.005, decay: 0.1, sustain: 0.2, release: 0.8 }
  });
  return { inst, chain: [inst] };
}

async function createPianoChain(bright=false){
  const sampler = new Tone.Sampler({
    urls: {
      A1: "A1.mp3", C2: "C2.mp3", "D#2": "Ds2.mp3", "F#2": "Fs2.mp3",
      A2: "A2.mp3", C3: "C3.mp3", "D#3": "Ds3.mp3", "F#3": "Fs3.mp3",
      A3: "A3.mp3", C4: "C4.mp3", "D#4": "Ds4.mp3", "F#4": "Fs4.mp3",
      A4: "A4.mp3", C5: "C5.mp3", "D#5": "Ds5.mp3", "F#5": "Fs5.mp3",
      A5: "A5.mp3", C6: "C6.mp3", "D#6": "Ds6.mp3", "F#6": "Fs6.mp3",
      A6: "A6.mp3", C7: "C7.mp3", "D#7": "Ds7.mp3", "F#7": "Fs7.mp3",
      A7: "A7.mp3", C8: "C8.mp3"
    },
    release: 1,
    baseUrl: "https://tonejs.github.io/audio/salamander/"
  });
  await sampler.loaded;

  const chain = [sampler];
  if(bright){
    const eq = new Tone.EQ3({ low: -1, mid: 0, high: 2 });
    const rev = new Tone.Freeverb({ roomSize: 0.7, dampening: 3000, wet: 0.12 });
    sampler.chain(eq, rev);
    chain.push(eq, rev);
  }else{
    const rev = new Tone.Freeverb({ roomSize: 0.65, dampening: 2600, wet: 0.08 });
    sampler.chain(rev);
    chain.push(rev);
  }
  return { inst: sampler, chain };
}

// label helpers
function nameAG(midi){
  const names = ["C","C#","D","D#","E","F","F#","G","G#","A","A#","B"];
  const n = names[midi % 12];
  const octave = Math.floor(midi/12) - 1;
  return { name: n, octave };
}
function nameDoReMi(midi){
  const map = { "C":"ド","D":"レ","E":"ミ","F":"ファ","G":"ソ","A":"ラ","B":"シ" };
  const { name } = nameAG(midi);
  const base = name.replace("#","♯");
  const kana = map[base.replace("♯","")] ?? base;
  return { name: base.includes("♯") ? `${kana}♯` : kana, octave: Math.floor(midi/12) - 1 };
}

// range helpers
const clampMidi = (m)=>clamp(m, A0_MIDI, C8_MIDI);
function centerPresetRange(centerMidi, keyCount){
  const half = Math.floor((keyCount-1)/2);
  const min = clampMidi(centerMidi - half);
  const max = clampMidi(min + keyCount - 1);
  return { minMidi:min, maxMidi:max };
}
function analyzeNoteRangeAuto(notes){
  if(!notes.length) return { minMidi:A0_MIDI, maxMidi:C8_MIDI };
  let min=Infinity, max=-Infinity;
  for(const n of notes){ if(n.midi<min) min=n.midi; if(n.midi>max) max=n.midi; }
  min = clampMidi(min-3); max = clampMidi(max+3);
  const minWidth = 24;
  if(max-min+1 < minWidth){
    const center = (min+max)/2|0;
    return centerPresetRange(center, minWidth);
  }
  return { minMidi:min, maxMidi:max };
}

// ---------- particles / ripples / aura ----------
function spawnParticles(store, {x,y,color}, level){
  const count = level==='standard' ? 8 : 14;
  for(let i=0;i<count;i++){
    const ang = Math.random()*Math.PI - Math.PI/2;
    const speed = 60 + Math.random()*120;
    store.push({
      x,y, vx:Math.cos(ang)*speed, vy:Math.sin(ang)*speed-40,
      life: 0.5 + Math.random()*0.4, age:0,
      color, size: 2 + Math.random()*3, sparkle: level==='fun' && Math.random()<0.35
    });
  }
}
function spawnRipple(store, {x,y}, level){
  const count = level==='standard' ? 1 : 2;
  for(let i=0;i<count;i++){
    store.push({ x,y, radius:5, maxRadius: level==='standard'?90:130, life:1.2, age:0, alpha:0.7, delay:i*0.1 });
  }
}

export default function App(){
  const canvasRef = useRef(null);

  // data
  const [notes, setNotes] = useState([]);
  const [name, setName] = useState("");
  const [isPlaying, setIsPlaying] = useState(false);
  const [playhead, setPlayhead] = useState(0);
  const [duration, setDuration] = useState(0);
  const durationRef = useRef(0); // 実長（停止判定用）
  const [visualEnd, setVisualEnd] = useState(0);
  const endTimeRef = useRef(Infinity); // 視覚的な終了時刻（即時反映）

  const [rate, setRate] = useState(1);
  const rateRef = useRef(1);

  const [sound, setSound] = useState("piano");
  const [soundLoading, setSoundLoading] = useState(false);
  const [audioReady, setAudioReady] = useState(false);
  const [instReady, setInstReady] = useState(false);

  const [noteStyle, setNoteStyle] = useState("star");
  const [effectLevel, setEffectLevel] = useState("standard"); // focus | standard | fun
  const [labelMode, setLabelMode] = useState("none"); // none | AG | DoReMi

  const [rangePreset, setRangePreset] = useState("auto");
  const [viewMinMidi, setViewMinMidi] = useState(A0_MIDI);
  const [viewMaxMidi, setViewMaxMidi] = useState(C8_MIDI);

  // --- 生成パラメータ（MVP） ---
  const [genKey, setGenKey] = useState("C");             // C,D,E,F,G,A,B
  const [genScale, setGenScale] = useState("major");     // major | minor
  const [genTempo, setGenTempo] = useState(90);          // bpm
  const [genBars, setGenBars] = useState(8);             // 小節数
  const [genDifficulty, setGenDifficulty] = useState(2); // 1..3

  // library UI
  const [libOpen, setLibOpen] = useState(false);
  const [libItems, setLibItems] = useState([]);

  // offline / diagnostics
  const [isOfflineMode, setIsOfflineMode] = useState(
    typeof navigator !== "undefined" ? !navigator.onLine : false
  );
  const [offlineReady, setOfflineReady] = useState(false);
  const [offlineStatusDetail, setOfflineStatusDetail] = useState(null);
  const [precacheState, setPrecacheState] = useState({ status: "idle" });
  const [updateToast, setUpdateToast] = useState(null);
  const [swVersion, setSwVersion] = useState(null);
  const [devPanelOpen, setDevPanelOpen] = useState(false);
  const [cacheReport, setCacheReport] = useState([]);
  const [purgeState, setPurgeState] = useState(null);
  const [cacheError, setCacheError] = useState(null);
  const controllerSeenRef = useRef(
    typeof navigator !== "undefined" ? Boolean(navigator.serviceWorker?.controller) : false
  );

  // 可視窓
  const noteStartsRef = useRef([]);
  const lowerBound = (arr, x) => {
    let lo = 0, hi = arr.length;
    while (lo < hi) {
      const mid = (lo + hi) >> 1;
      if (arr[mid] < x) lo = mid + 1; else hi = mid;
    }
    return lo;
  };
  useEffect(() => { noteStartsRef.current = notes.map(n => n.start); }, [notes]);

  // timing
  const playheadRef = useRef(0);
  const t0Ref = useRef(0);
  const rafIdRef = useRef(0);
  const rafActiveRef = useRef(false);
  const isPlayingRef = useRef(false);
  const prevTRef = useRef(0);

  // audio
  const masterRef = useRef(null);
  const busRef = useRef(null);
  const instrumentRef = useRef(null);

  // hit state
  const keyFlashRef = useRef(new Map()); // midi -> until(sec)
  const landedAtRef = useRef(new Map()); // noteId -> t

  // visuals
  const particlesRef = useRef([]);
  const ripplesRef = useRef([]);
  const trailsRef = useRef(new Map());
  const aurasRef = useRef([]);
  const bgIntensityRef = useRef(0);

  const refreshOfflineStatus = useCallback(async () => {
    if (typeof window === "undefined") return;
    try {
      const status = await window.__fnpwa?.checkOfflineReady?.();
      if (status) {
        setOfflineReady(Boolean(status.ok));
        setOfflineStatusDetail(status);
      }
    } catch (err) {
      console.warn("[FNPWA] checkOfflineReady failed", err);
      setOfflineReady(false);
      setOfflineStatusDetail({ ok: false, error: String(err) });
    }
  }, []);

  const refreshCacheReport = useCallback(async () => {
    if (typeof window === "undefined") return;
    try {
      const report = await window.__fnpwa?.debug?.listCaches?.();
      if (report) {
        setCacheReport(report);
        setCacheError(null);
      }
    } catch (err) {
      console.warn("[FNPWA] listCaches failed", err);
      setCacheReport([]);
      setCacheError(String(err));
    }
  }, []);

  const handleManualPrecache = useCallback(async () => {
    if (typeof window === "undefined" || !window.__fnpwa?.precache) {
      return;
    }
    setPrecacheState({ status: "running" });
    try {

      await window.__fnpwa?.collectAssetHints?.();

      const essentials = [
        "/",
        "/index.html",
        "/manifest.webmanifest",
        "/icons/icon-192.png",
        "/icons/icon-512.png",
        "/icons/maskable-512.png",
      ];
      const assetHints = window.__fnpwa?.assetHints || [];
      const result = await window.__fnpwa.precache([...essentials, ...assetHints]);
      setPrecacheState({ status: result?.ok ? "done" : "error", detail: result });
    } catch (err) {
      setPrecacheState({ status: "error", detail: { error: String(err) } });
    }
    await refreshOfflineStatus();
    await refreshCacheReport();
  }, [refreshCacheReport, refreshOfflineStatus]);

  const handlePurgeCaches = useCallback(async () => {
    if (typeof window === "undefined" || !window.__fnpwa?.debug?.purgeAll) {
      return;
    }
    setPurgeState({ status: "running" });
    try {
      const result = await window.__fnpwa.debug.purgeAll();
      setPurgeState({ status: "done", detail: result });
    } catch (err) {
      setPurgeState({ status: "error", detail: { error: String(err) } });
    }
    await refreshOfflineStatus();
    await refreshCacheReport();
  }, [refreshCacheReport, refreshOfflineStatus]);

  const handleUpdateNow = useCallback(() => {
    if (typeof window === "undefined") return;
    setUpdateToast({ status: "applying" });
    window.__fnpwa?.applyUpdate?.();
  }, []);

  const dismissUpdateToast = useCallback(() => {
    setUpdateToast(null);
  }, []);

  // size cache
  const canvasSizeRef = useRef({ W:0, H:0 });

  useEffect(() => {
    if (typeof window === "undefined") return;
    const update = () => setIsOfflineMode(!navigator.onLine);
    update();
    window.addEventListener("online", update);
    window.addEventListener("offline", update);
    return () => {
      window.removeEventListener("online", update);
      window.removeEventListener("offline", update);
    };
  }, []);

  useEffect(() => {
    if (typeof window === "undefined") return;
    let cancelled = false;
    (async () => {
      await refreshOfflineStatus();
      const info = await window.__fnpwa?.debug?.swInfo?.();
      if (!cancelled && info?.version) {
        setSwVersion(info.version);
      }
    })();
    return () => {
      cancelled = true;
    };
  }, [refreshOfflineStatus]);

  useEffect(() => {
    if (typeof window === "undefined") return;
    const onWaiting = () => setUpdateToast({ status: "ready" });
    const onRegistered = () => {
      window.__fnpwa?.requestOfflineStatus?.().catch(() => {});
    };
    const onAssetHints = () => {
      if (devPanelOpen) refreshCacheReport();
    };
    const onMessage = (event) => {
      const payload = event.detail;
      if (!payload) return;
      if (payload.type === "OFFLINE_STATUS") {
        if (payload.status) {
          setOfflineReady(Boolean(payload.status.ok));
          setOfflineStatusDetail(payload.status);
          if (payload.status.version) setSwVersion(payload.status.version);
        }
      } else if (payload.type === "PRECACHE_RESULT") {
        const result = payload.result || payload;
        setPrecacheState({ status: result?.ok ? "done" : "error", detail: result });
        refreshOfflineStatus();
        refreshCacheReport();
      } else if (payload.type === "SW_VERSION") {
        if (payload.version) setSwVersion(payload.version);
      }
    };

    window.addEventListener("fnpwa:sw-waiting", onWaiting);
    window.addEventListener("fnpwa:sw-registered", onRegistered);
    window.addEventListener("fnpwa:asset-hints", onAssetHints);
    window.addEventListener("fnpwa:sw-message", onMessage);
    return () => {
      window.removeEventListener("fnpwa:sw-waiting", onWaiting);
      window.removeEventListener("fnpwa:sw-registered", onRegistered);
      window.removeEventListener("fnpwa:asset-hints", onAssetHints);
      window.removeEventListener("fnpwa:sw-message", onMessage);
    };
  }, [devPanelOpen, refreshCacheReport, refreshOfflineStatus]);

  useEffect(() => {
    if (!devPanelOpen) return;

    window.__fnpwa?.collectAssetHints?.();

    refreshCacheReport();
  }, [devPanelOpen, refreshCacheReport]);

  useEffect(() => {
    if (typeof window === "undefined") return;
    const handler = () => {
      if (!controllerSeenRef.current) {
        controllerSeenRef.current = true;
        return;
      }
      window.location.reload();
    };
    window.addEventListener("fnpwa:controllerchange", handler);
    return () => window.removeEventListener("fnpwa:controllerchange", handler);
  }, []);

  useEffect(() => {
    if (!isOfflineMode) {
      refreshOfflineStatus();
    }
  }, [isOfflineMode, refreshOfflineStatus]);

  // ====== 初期化：バスのみ作成 ======
  useEffect(()=>{
    masterRef.current = new Tone.Gain(0.9).toDestination();
    busRef.current = new Tone.Gain(1).connect(masterRef.current);
    setAudioReady(true);

    setTimeout(onResize, 0);
    return ()=>{
      try{ instrumentRef.current?.inst?.dispose?.(); }catch{}
      try{ instrumentRef.current?.chain?.forEach(n=>{n.disconnect?.(); n.dispose?.();}); }catch{}
      try{ busRef.current?.disconnect?.(); busRef.current?.dispose?.(); }catch{}
      try{ masterRef.current?.disconnect?.(); masterRef.current?.dispose?.(); }catch{}
    };
  },[]);

  // ====== 楽器の生成/切替 ======
  useEffect(()=>{
    if(!audioReady || !busRef.current) return;
    if(isOfflineMode && sound !== "synth"){
      setSound("synth");
      return;
    }
    (async()=>{
      setSoundLoading(true);
      setInstReady(false);
      const prev = instrumentRef.current;
      try{
        const next = sound==="synth" ? await createSynthChain()
                   : sound==="piano" ? await createPianoChain(false)
                                     : await createPianoChain(true);
        const last = next.chain[next.chain.length - 1];
        last.connect(busRef.current);
        instrumentRef.current = next;
        setInstReady(true);
      }finally{
        setSoundLoading(false);
        if(prev){
          try{ prev.chain.forEach(n=>n.disconnect?.()); }catch{}
          try{ prev.inst.dispose?.(); }catch{}
          try{ prev.chain.forEach(n=>n.dispose?.()); }catch{}
        }
      }
    })();
  },[sound, audioReady, isOfflineMode]);

  // ショートカット（8は85%）
  useEffect(()=>{
    const onKey=(e)=>{
      const map = {"1":0.2,"2":0.3,"3":0.4,"4":0.5,"5":0.6,"6":0.7,"7":0.8,"8":0.85,"9":0.9,"0":1.0};
      if(map[e.key]!=null) setRate(map[e.key]);
    };
    window.addEventListener("keydown", onKey);
    return ()=>window.removeEventListener("keydown", onKey);
  },[]);

  // 速度変更時、位置維持
  useEffect(()=>{
    const now = Tone.now();
    t0Ref.current = now - (playheadRef.current / rate);
    rateRef.current = rate;
    prevTRef.current = playheadRef.current;
  },[rate]);

  // resize
  useEffect(()=>{
    const handle=()=>onResize();
    window.addEventListener("resize", handle);
    return ()=>window.removeEventListener("resize", handle);
  },[notes, viewMinMidi, viewMaxMidi]);

  useEffect(()=>()=>cancelRAF(),[]);

  function onResize(){
    const c = canvasRef.current; if(!c) return;
    const dpr = window.devicePixelRatio||1;
    const rect = c.getBoundingClientRect();
    c.width = Math.floor(rect.width*dpr);
    c.height = Math.floor(rect.height*dpr);
    c.getContext("2d").setTransform(dpr,0,0,dpr,0,0);
    canvasSizeRef.current = { W:rect.width, H:rect.height };
    recomputeVisualEnd(rect.height, notes);
    renderFrame(playheadRef.current);
  }

  function cancelRAF(){ rafActiveRef.current=false; if(rafIdRef.current){ cancelAnimationFrame(rafIdRef.current); rafIdRef.current=0; } }
  function startRAF(){ if(rafActiveRef.current) return; rafActiveRef.current=true; rafIdRef.current=requestAnimationFrame(draw); }

  // visualEnd → endTimeRef へ即反映（未確定時はInfinity）
  function recomputeVisualEnd(H, src){
    if(!H || !src.length){
      setVisualEnd(0);
      endTimeRef.current = Infinity; // 未確定なら止めない
      return;
    }
    const visualH = H - KB_HEIGHT;
    let maxT = 0;
    for(const n of src){
      const visDur = Math.max(NOTE_MIN_HEIGHT/SPEED, Math.min(VISUAL_MAX_SEC, n.end-n.start));
      const disappear = n.start + visDur + (visualH/SPEED);
      if(disappear > maxT) maxT = disappear;
    }
    setVisualEnd(maxT);
    endTimeRef.current = maxT; // refに即時反映
  }

  // ====== MIDIロード共通 ======
  async function loadMidiFromBytes(arrayBuffer) {
    try {
      const m = new Midi(arrayBuffer);
      const flat = [];
      m.tracks.forEach(tr=>{
        const ignore = (tr.channel===9) || tr.instrument?.percussion;
        tr.notes.forEach(n=>{
          if(ignore) return;
          if(n.midi<A0_MIDI || n.midi>C8_MIDI) return;
          const dur = n.duration ?? 0;
          flat.push({ i: flat.length, midi:n.midi, start:n.time, end:n.time+dur, vel:n.velocity });
        });
      });
      flat.sort((a,b)=>a.start-b.start);
      const merged = mergeConsecutiveNotes(flat);

      const dur = merged.reduce((mx,n)=>Math.max(mx,n.end),0);
      setNotes(merged);
      setDuration(dur);
      durationRef.current = dur; // refにも保持
      setName("Generated.mid");

      applyRangePreset(rangePreset, merged);

      keyFlashRef.current.clear();
      landedAtRef.current.clear();
      particlesRef.current = [];
      ripplesRef.current = [];
      trailsRef.current.clear();
      aurasRef.current = [];
      bgIntensityRef.current = 0;

      stop(true);
      const H = canvasSizeRef.current.H || canvasRef.current?.getBoundingClientRect().height || 0;
      recomputeVisualEnd(H, merged);
      renderFrame(0);
    } catch (err) {
      console.error("loadMidiFromBytes failed:", err);
      alert("ライブラリ/MIDIの読み込みに失敗しました。");
    }
  }

  // ====== 生成（MVP：ルールベース） ======
  function toArrayBufferFromU8(u8){
    return u8.buffer.slice(u8.byteOffset, u8.byteOffset + u8.byteLength);
  }

  const KEY_TO_SEMITONE = { C:0, D:2, E:4, F:5, G:7, A:9, B:11 };
  function buildScaleIntervals(scale){
    return scale==="minor" ? [0,2,3,5,7,8,10,12] : [0,2,4,5,7,9,11,12]; // 自然的短音階/長音階
  }

  function randomChoice(arr){ return arr[Math.floor(Math.random()*arr.length)]; }
  function clampToRange(m){ return clampMidi(m); }

  async function generateAndLoad() {
    try {
      const tempo = clamp(genTempo, 50, 160);
      const bars = clamp(genBars, 2, 32);
      const difficulty = clamp(genDifficulty, 1, 3);

      const midi = new Midi();
      midi.header.setTempo(tempo);

      const tr = midi.addTrack();
      const rootSemitone = KEY_TO_SEMITONE[genKey] ?? 0;
      const scale = buildScaleIntervals(genScale);
      const rootOct = 60; // C4を基準、選んだキーにシフト

      // リズム：難易度で密度を切替
      // diff=1: 1/2音符中心, diff=2: 1/4中心, diff=3: 1/8混在
      const rhythmPool =
        difficulty===1 ? [1.0, 0.5, 0.5, 1.0] :
        difficulty===2 ? [0.5, 0.5, 0.25, 0.25, 1.0] :
                         [0.25, 0.25, 0.5, 0.25, 0.125, 0.375];

      // メロディ方針：スケール内を小さな歩幅でランダムウォーク（跳躍抑制）、小節末は着地
      const totalBeats = bars * 4; // 4/4のみ（MVP）
      let tBeat = 0;
      let degreeIdx = 0; // スケール内の位置
      let currentMidi = clampToRange(rootOct + rootSemitone + scale[degreeIdx]);

      while(tBeat < totalBeats - 1e-6){
        let dur = randomChoice(rhythmPool);
        if(tBeat + dur > totalBeats) dur = totalBeats - tBeat;

        // 小節終端は主音or和声音へ寄せる
        const atBarEnd = Math.abs((tBeat % 4) + dur - 4) < 1e-6;
        const targetDegrees = genScale==="major" ? [0,4,7,12] : [0,3,7,12]; // I和声音
        if(atBarEnd){
          const tg = randomChoice(targetDegrees);
          currentMidi = clampToRange(rootOct + rootSemitone + tg);
        }else{
          // ランダムウォーク：-2..+2度の範囲で移動（跳躍抑制）
          const step = randomChoice([-2,-1,0,1,1,2]); // 上行を少し優先
          degreeIdx = clamp(degreeIdx + step, 0, scale.length-1);
          currentMidi = clampToRange(rootOct + rootSemitone + scale[degreeIdx]);
          // たまにオクターブ上げ下げ（難易度3のみ）
          if(difficulty===3 && Math.random()<0.15){
            const up = Math.random()<0.5 ? -12 : 12;
            currentMidi = clampToRange(currentMidi + up);
          }
        }

        // 休符：難易度1で少なめ、3でやや多め
        const restProb = difficulty===1 ? 0.05 : difficulty===2 ? 0.1 : 0.15;
        const isRest = Math.random() < restProb;

        if(!isRest){
          const timeSec = (tBeat / (tempo/60));
          const durSec  = Math.max(0.12, dur / (tempo/60));
          tr.addNote({
            midi: currentMidi,
            time: timeSec,
            duration: durSec,
            velocity: 0.8 + Math.random()*0.15
          });
        }
        tBeat += dur;
      }

      const bytes = midi.toArray();
      await loadMidiFromBytes(toArrayBufferFromU8(bytes));
      setName(`${genKey}${genScale==="major"?"":"m"}_${tempo}bpm_${bars}bars.mid`);
    } catch (e) {
      console.error(e);
      alert("生成に失敗しました。");
    }
  }

  // ファイル選択
  async function onFile(e){
    const f = e.target.files?.[0]; if(!f) return;
    if(!/\.midi?$/i.test(f.name)){ alert("MIDIファイル（.mid / .midi）を選んでください。"); return; }
    if(f.size > 10 * 1024 * 1024){ alert("ファイルサイズが大きすぎます（10MB以下）"); return; }
    try{
      const buf = await f.arrayBuffer();
      await loadMidiFromBytes(buf);
      setName(f.name);
    }catch(err){
      console.error(err);
      alert("MIDIの読み込みに失敗しました。");
    }
  }

  function applyRangePreset(preset, src){
    let range;
    if(preset==="auto") range = analyzeNoteRangeAuto(src);
    else if(preset==="24") range = centerPresetRange(MIDDLE_C, 24);
    else if(preset==="48") range = centerPresetRange(MIDDLE_C, 48);
    else if(preset==="61") range = centerPresetRange(MIDDLE_C, 61);
    else range = { minMidi:A0_MIDI, maxMidi:C8_MIDI };
    setViewMinMidi(range.minMidi);
    setViewMaxMidi(range.maxMidi);
  }
  useEffect(()=>{ applyRangePreset(rangePreset, notes); },[rangePreset]);

  // -------- transport --------
  async function play(){
    if(!notes.length) return;
    if(!instReady || !instrumentRef.current?.inst){
      alert("音源を読み込み中です。Synth に切り替えるとすぐに再生できます。");
      return;
    }
    await Tone.start();
    cancelRAF();

    // 再生開始時に visualEnd を再計算（高さ未確定対策）
    const H = canvasSizeRef.current.H || canvasRef.current?.getBoundingClientRect().height || 0;
    recomputeVisualEnd(H, notes);

    const now = Tone.now();
    t0Ref.current = now - (playheadRef.current / rateRef.current);
    prevTRef.current = playheadRef.current;

    masterRef.current?.gain?.rampTo?.(0.9, 0.03);
    isPlayingRef.current = true;
    setIsPlaying(true);
    startRAF();
  }
  function pause(){
    cancelRAF();
    const tFreeze = isPlayingRef.current
      ? (Tone.now() - t0Ref.current) * rateRef.current
      : playheadRef.current;

    isPlayingRef.current = false;
    setIsPlaying(false);

    setPlayhead(tFreeze);
    playheadRef.current = tFreeze;
    prevTRef.current = tFreeze;

    masterRef.current?.gain?.rampTo?.(0, 0.03);
    instrumentRef.current?.inst?.releaseAll?.();

    renderFrame(tFreeze);
  }
  function stop(resetToZero=true){
    cancelRAF();
    isPlayingRef.current = false;
    setIsPlaying(false);

    const target = resetToZero ? 0 : playheadRef.current;
    setPlayhead(target);
    playheadRef.current = target;
    prevTRef.current = target;
    t0Ref.current = Tone.now() - (target / rateRef.current);

    keyFlashRef.current.clear();
    landedAtRef.current.clear();
    particlesRef.current = [];
    ripplesRef.current = [];
    trailsRef.current.clear();
    aurasRef.current = [];
    bgIntensityRef.current = 0;

    masterRef.current?.gain?.rampTo?.(0, 0.03);
    instrumentRef.current?.inst?.releaseAll?.();

    renderFrame(target);
  }

  // ====== 音を鳴らす（安全化） ======
  function triggerNote(midi, durSec, vel){
    const inst = instrumentRef.current?.inst;
    if(!inst) return;
    try {
      const note = Tone.Frequency(midi, "midi").toNote();
      const velocity = clamp(vel ?? 0.9, 0.1, 1);
      inst.triggerAttackRelease?.(note, durSec, undefined, velocity);
    } catch (error) {
      console.warn("triggerNote failed:", error);
      // 音で失敗してもアプリは止めない
    }
  }

  // ====== 保存/ライブラリ ======
  async function handleSave(){
    if(!notes.length){ alert("保存できる曲がありません。MIDIを読み込むか作曲してください。"); return; }
    const nm = prompt("保存名を入力", name || "Untitled");
    if(nm == null) return;

    const midi = new Midi();
    const tr = midi.addTrack();
    for(const n of notes){
      tr.addNote({ midi:n.midi, time:n.start, duration: Math.max(0.05, n.end-n.start), velocity: n.vel ?? 0.9 });
    }
    const bytes = midi.toArray();
    await saveSong(nm, bytes);
    alert("保存しました。");
  }
  async function openLibrary(){
    const items = await listSongs();
    setLibItems(items);
    setLibOpen(true);
  }
  async function loadFromLibrary(id){
    try{
      const u8 = await loadSongBytes(id);
      if(!u8){ alert("ライブラリからの読み込みに失敗しました。"); return; }
      await loadMidiFromBytes(toArrayBufferFromU8(u8));
      setLibOpen(false);
    }catch(e){
      console.error(e);
      alert("ライブラリからの読み込みに失敗しました。");
    }
  }
  async function removeFromLibrary(id){
    await removeSong(id);
    const items = await listSongs();
    setLibItems(items);
  }

  // -------- drawing --------
  function draw(){
    const now = Tone.now();
    let t = isPlayingRef.current ? (now - t0Ref.current)*rateRef.current : playheadRef.current;

    // 終了判定：ref優先（state遅延を回避）
    const limitVisual = endTimeRef.current;
    const limit = Math.max(durationRef.current, isFinite(limitVisual) ? limitVisual : 0) + STOP_TAIL;
    const epsilon = 1/60; // 1フレームの余裕

    if(isPlayingRef.current && limit>0 && t >= limit - epsilon){
      t = limit;
      isPlayingRef.current = false;
      setIsPlaying(false);
      setPlayhead(limit);
      playheadRef.current = limit;
      masterRef.current?.gain?.rampTo?.(0, 0.03);
      instrumentRef.current?.inst?.releaseAll?.();
      renderFrame(limit);
      cancelRAF();
      return;
    }

    if(isPlayingRef.current){ setPlayhead(t); playheadRef.current = t; }
    renderFrame(t);

    if(rafActiveRef.current) rafIdRef.current = requestAnimationFrame(draw);
  }

  // 半音等間隔のX計算
  function keyCountVisible(){ return Math.max(1, (viewMaxMidi - viewMinMidi + 1)); }
  function xForMidi(midi, W){ return ((midi - viewMinMidi) / keyCountVisible()) * W; }
  function keyWidth(W){ return W / keyCountVisible(); }

  function renderFrame(t){
    const c = canvasRef.current; if(!c) return;
    const ctx = c.getContext("2d");
    const { W, H } = canvasSizeRef.current;
    if(!W || !H) return;

    // bg
    const base = {r:9,g:17,b:25};
    const k = (effectLevel!=="focus") ? bgIntensityRef.current : 0;
    const r = Math.min(255, base.r + k*20);
    const g = Math.min(255, base.g + k*15);
    const b = Math.min(255, base.b + k*10);
    ctx.fillStyle = `rgb(${r|0},${g|0},${b|0})`;
    ctx.fillRect(0,0,W,H);

    // グリッド
    ctx.strokeStyle = COLORS.grid; ctx.lineWidth = 1;
    const totalVisual = H - KB_HEIGHT;
    const secTop = Math.floor(t - 2);
    const secBottom = Math.ceil(t + totalVisual / SPEED + 2);
    for(let s=secTop; s<=secBottom; s++){
      const y = timeToY(t, s);
      ctx.beginPath(); ctx.moveTo(0,y); ctx.lineTo(W,y); ctx.stroke();
    }

    const keylineY = H - KB_HEIGHT;
    const tPrev = prevTRef.current;
    const dt = Math.max(0, t - tPrev);
    bgIntensityRef.current = Math.max(0, bgIntensityRef.current - dt*2);

    // 古いトレイル間引き
    if(effectLevel!=="focus"){
      for(const [id, trail] of trailsRef.current){
        const filtered = trail.filter(p => t - p.time < 0.8);
        if(filtered.length) trailsRef.current.set(id, filtered);
        else trailsRef.current.delete(id);
      }
    }

    const wKey = keyWidth(W);

    // ----- NOTES（鍵盤の上に出ないようクリップ） -----
    ctx.save();
    ctx.beginPath();
    ctx.rect(0, 0, W, keylineY);
    ctx.clip();

    // 可視範囲のノートだけを走査
    const lookBack = (totalVisual / SPEED) + VISUAL_MAX_SEC + 1.0;
    const lookAhead = (totalVisual / SPEED) + 1.0;
    const winStart = t - lookBack;
    const winEnd   = t + lookAhead;

    const starts = noteStartsRef.current;
    for (let idx = lowerBound(starts, winStart);
         idx < notes.length && notes[idx].start <= winEnd;
         idx++) {

      const n = notes[idx];
      const durSec = n.end - n.start;
      const visSec = Math.max(NOTE_MIN_HEIGHT / SPEED, Math.min(VISUAL_MAX_SEC, durSec));
      const h = visSec * SPEED;

      const yTop = timeToYTop(t, n.start, totalVisual, h);
      const yBottom = yTop + h;
      const yTopPrev = timeToYTop(tPrev, n.start, totalVisual, h);
      const yBottomPrev = yTopPrev + h;

      // 発音判定（try/catchで保護）
      const crossed = (yBottomPrev < keylineY) && (yBottom >= keylineY);
      const justLanded = isPlayingRef.current && crossed && !landedAtRef.current.has(n.i);
      if(justLanded){
        try{
          const durPlay = Math.max(0.05, durSec / rateRef.current);
          triggerNote(n.midi, durPlay, n.vel);
          landedAtRef.current.set(n.i, t);
          keyFlashRef.current.set(n.midi, t + (FLASH_MS/1000)/rateRef.current);
        }catch(err){
          console.warn("Note trigger failed:", err);
        }

        // ビジュアル（音が失敗しても実行）
        if(effectLevel!=="focus"){
          const xCenter = xForMidi(n.midi, W) + wKey/2;
          const pc = isWhite(n.midi) ? COLORS.particleWhite : COLORS.particleBlack;
          if(effectLevel==="standard"){
            spawnRipple(ripplesRef.current, {x:xCenter, y:keylineY}, "standard");
          }else{
            bgIntensityRef.current = Math.min(1, bgIntensityRef.current + (n.vel||0.9)*0.3);
            const hue = 210 - (clamp(n.midi, A0_MIDI, C8_MIDI)-A0_MIDI) * ((210-55)/KEY_COUNT);
            const width = 6 + (n.vel||0.9)*12;
            const life  = 1.4 + (n.vel||0.9)*0.4;
            aurasRef.current.push({ x:xCenter, y:keylineY, hue, width, life, age:0 });
            spawnRipple(ripplesRef.current, {x:xCenter, y:keylineY}, "fun");
            spawnParticles(particlesRef.current, {x:xCenter, y:keylineY, color:pc}, "fun");
          }
        }
      }

      // 可視レンジ外
      const inView = (n.midi >= viewMinMidi-1 && n.midi <= viewMaxMidi+1);
      if(!inView) { trailsRef.current.delete(n.i); continue; }
      if(yTop>H || yBottom<0){ trailsRef.current.delete(n.i); continue; }

      const x = xForMidi(n.midi, W);

      // トレイル
      if(effectLevel!=="focus" && isPlayingRef.current && yTop>=0 && yTop<=keylineY){
        if(!trailsRef.current.has(n.i)) trailsRef.current.set(n.i, []);
        const trail = trailsRef.current.get(n.i);
        trail.push({ x: x + wKey/2, y: yTop + h/2, time: t, color: isWhite(n.midi) ? COLORS.trailWhite : COLORS.trailBlack });
        if(trail.length>8) trail.shift();
      }

      const landedAt = landedAtRef.current.get(n.i);
      const litUntil = landedAt!=null ? (landedAt + Math.max(MIN_LIT_SEC, durSec/rateRef.current)) : 0;
      const isLit = landedAt!=null && t <= litUntil + 0.02;

      const isW = isWhite(n.midi);
      const fill = isW ? (isLit?COLORS.noteWhiteActive:COLORS.noteWhite) : (isLit?COLORS.noteBlackActive:COLORS.noteBlack);
      drawNote(ctx, noteStyle, { x:x+1, y:yTop, w:Math.max(1,wKey-2), h, color:fill });
    }

    if(effectLevel!=="focus") drawTrails(ctx, trailsRef.current, t);
    if(effectLevel!=="focus") drawAuras(ctx, aurasRef.current, dt, keylineY);
    drawRipples(ctx, ripplesRef.current, dt);
    drawParticles(ctx, particlesRef.current, dt);

    ctx.restore();

    // keyboard
    drawKeyboardUniform(ctx, 0, H-KB_HEIGHT, W, KB_HEIGHT, t, notes, viewMinMidi, viewMaxMidi, labelMode);

    // edge fade
    drawEdgeFade(ctx, W, H);

    // HUD
    ctx.fillStyle = COLORS.text; ctx.font = "12px ui-sans-serif, system-ui";
    ctx.fillText(`${fmt(t)} / ${fmt(Math.max(durationRef.current, isFinite(endTimeRef.current)?endTimeRef.current:0))}  (${Math.round(rateRef.current*100)}%)`, 10, 16);

    prevTRef.current = t;
  }

  function drawNote(ctx, style, box){
    const {x,y,w,h,color} = box;
    ctx.fillStyle = color;

    const drawRectOnly = (effectLevel==="focus");
    if(drawRectOnly || style==="rect"){
      const r = Math.min(6, w*0.3);
      ctx.beginPath();
      ctx.moveTo(x+r, y);
      ctx.arcTo(x+w, y, x+w, y+h, r);
      ctx.arcTo(x+w, y+h, x, y+h, r);
      ctx.arcTo(x, y+h, x, y, r);
      ctx.arcTo(x, y, x+w, y, r);
      ctx.closePath();
      ctx.fill();
      ctx.strokeStyle = "rgba(255,255,255,0.12)";
      ctx.lineWidth = 1;
      ctx.stroke();
      return;
    }

    const r = Math.min(6, w*0.3);
    ctx.beginPath();
    ctx.moveTo(x+r, y);
    ctx.arcTo(x+w, y, x+w, y+h, r);
    ctx.arcTo(x+w, y+h, x, y+h, r);
    ctx.arcTo(x, y+h, x, y, r);
    ctx.arcTo(x, y, x+w, y, r);
    ctx.closePath();
    ctx.fill();
    ctx.strokeStyle = "rgba(255,255,255,0.12)";
    ctx.lineWidth = 1;
    ctx.stroke();

    const cx = x + w/2, cy = y + Math.min(h*0.35, 18);
    ctx.save();
    ctx.fillStyle = "rgba(255,255,255,0.92)";
    ctx.strokeStyle = "rgba(0,0,0,0.15)";
    ctx.lineWidth = 1;
    if(style==="star") drawStar(ctx, cx, cy, Math.min(w,h*0.4)/2, 5);
    else drawHeart(ctx, cx, cy, Math.min(w,h*0.4)/2);
    ctx.fill(); ctx.stroke();
    ctx.restore();
  }
  function drawStar(ctx, cx, cy, r, spikes=5){
    const step = Math.PI / spikes;
    ctx.beginPath();
    for(let i=0;i<2*spikes;i++){
      const rad = i*step;
      const rr = (i%2===0) ? r : r*0.5;
      const x = cx + Math.cos(rad - Math.PI/2)*rr;
      const y = cy + Math.sin(rad - Math.PI/2)*rr;
      if(i===0) ctx.moveTo(x,y); else ctx.lineTo(x,y);
    }
    ctx.closePath();
  }
  function drawHeart(ctx, cx, cy, r){
    const s = r/1.2;
    ctx.beginPath();
    ctx.moveTo(cx, cy + s*0.6);
    ctx.bezierCurveTo(cx + s, cy - s*0.4, cx + s*0.6, cy - s*1.2, cx, cy - s*0.4);
    ctx.bezierCurveTo(cx - s*0.6, cy - s*1.2, cx - s, cy - s*0.4, cx, cy + s*0.6);
    ctx.closePath();
  }

  function drawTrails(ctx, trails, now){
    ctx.save();
    ctx.globalCompositeOperation = "screen";
    ctx.lineWidth = 2;
    ctx.lineCap = "round";
    for(const trail of trails.values()){
      if(trail.length<2) continue;
      for(let i=1;i<trail.length;i++){
        const p1 = trail[i-1], p2 = trail[i];
        const age = now - p2.time;
        const alpha = Math.max(0, 1 - age/0.8) * 0.6;
        const rgba = (p2.color.startsWith("rgb("))
          ? p2.color.replace("rgb(", "rgba(").replace(")", `,${alpha})`)
          : p2.color;
        ctx.strokeStyle = rgba;
        ctx.beginPath();
        ctx.moveTo(p1.x, p1.y);
        ctx.lineTo(p2.x, p2.y);
        ctx.stroke();
      }
    }
    ctx.restore();
  }

  function drawRipples(ctx, ripples, dt){
    const next = [];
    for(const r of ripples){
      r.age += dt;
      if(r.age < r.life + r.delay){ next.push(r); }
    }
    ripples.length = 0; ripples.push(...next);

    ctx.save();
    for(const r of ripples){
      if(r.age < r.delay) continue;
      const progress = (r.age - r.delay) / r.life;
      const radius = progress * r.maxRadius;
      const alpha = (1 - progress) * 0.7;
      ctx.strokeStyle = `rgba(255,255,255,${alpha})`;
      ctx.lineWidth = 2;
      ctx.beginPath();
      ctx.arc(r.x, r.y, radius, 0, Math.PI*2);
      ctx.stroke();
    }
    ctx.restore();
  }

  function drawParticles(ctx, arr, dt){
    if(arr.length > 800) arr.splice(0, arr.length - 800);
    const g = 980;
    const next = [];
    for(const p of arr){
      const age = p.age + dt;
      if(age < p.life){
        const newX = p.x + p.vx*dt;
        const newY = p.y + p.vy*dt + 0.5*g*dt*dt;
        const newVy = p.vy + g*dt;
        next.push({...p, x:newX, y:newY, vy:newVy, age});
      }
    }
    arr.length = 0; arr.push(...next);

    ctx.save();
    ctx.globalCompositeOperation = "screen";
    for(const p of arr){
      const alpha = 1 - (p.age/p.life);
      ctx.save();
      ctx.globalAlpha = alpha*0.9;
      if(p.sparkle && Math.sin(p.age*15)>0.3){
        ctx.shadowBlur = 8;
        ctx.shadowColor = p.color;
      }
      ctx.fillStyle = p.color;
      ctx.beginPath();
      ctx.arc(p.x, p.y, p.size, 0, Math.PI*2);
      ctx.fill();
      ctx.restore();
    }
    ctx.restore();
  }

  function drawAuras(ctx, auras, dt, keylineY){
    const next = [];
    for(const a of auras){
      a.age += dt;
      if(a.age < a.life) next.push(a);
    }
    auras.length = 0; auras.push(...next);

    for(const a of auras){
      const progress = a.age / a.life;
      const alpha = (1 - progress) * 0.9;
      const topY = keylineY - 220;
      const grd = ctx.createLinearGradient(a.x, keylineY, a.x, topY);
      grd.addColorStop(0, `hsla(${a.hue},90%,65%,${alpha})`);
      grd.addColorStop(1, `hsla(${a.hue},90%,65%,0)`);
      ctx.fillStyle = grd;
      const w = a.width * (1 + 0.2*Math.sin(a.age*6));
      ctx.fillRect(a.x - w/2, topY, w, keylineY-topY);

      const rg = ctx.createRadialGradient(a.x, keylineY, 0, a.x, keylineY, 28);
      rg.addColorStop(0, `hsla(${a.hue},90%,75%,${alpha*0.5})`);
      rg.addColorStop(1, `hsla(${a.hue},90%,75%,0)`);
      ctx.fillStyle = rg;
      ctx.beginPath(); ctx.arc(a.x, keylineY, 28, 0, Math.PI*2); ctx.fill();
    }
  }

  // 半音等間隔の鍵盤
  function drawKeyboardUniform(ctx, x, y, w, h, t, allNotes, minMidi, maxMidi, labelMode){
    const keyW = keyWidth(w);

    ctx.fillStyle = COLORS.keyShadow; ctx.fillRect(x, y-6, w, 6);

    // 白鍵
    for(let m=minMidi; m<=maxMidi; m++){
      if(!isWhite(m)) continue;
      const keyX = xForMidi(m, w);
      ctx.fillStyle = COLORS.whiteKey;
      ctx.fillRect(keyX, y, keyW-1, h);
      ctx.strokeStyle = COLORS.keyBorder;
      ctx.strokeRect(keyX, y, keyW-1, h);
    }
    // 黒鍵
    for(let m=minMidi; m<=maxMidi; m++){
      if(isWhite(m)) continue;
      const keyX = xForMidi(m, w);
      const blackW = keyW * 0.7;
      const blackH = h * 0.62;
      const bx = keyX + (keyW - blackW)/2;
      ctx.fillStyle = COLORS.blackKey;
      ctx.fillRect(bx, y, blackW, blackH);
    }

    // アクティブ
    const active = new Set();
    for(const [id, landedAt] of landedAtRef.current){
      const n = allNotes[id]; if(!n) continue;
      if(n.midi < minMidi || n.midi > maxMidi) continue;
      const litUntil = landedAt + Math.max(MIN_LIT_SEC, (n.end-n.start)/rateRef.current);
      if(t<=litUntil+0.02) active.add(n.midi);
    }
    for(const midi of active){
      const keyX = xForMidi(midi, w);
      const isW = isWhite(midi);
      const flashEnd = keyFlashRef.current.get(midi) ?? 0;
      const flashDur = (FLASH_MS/1000)/rateRef.current;
      const flashAlpha = Math.max(0, Math.min(1, (flashEnd - t)/flashDur));
      const base = isW ? COLORS.keyActiveWhite : COLORS.keyActiveBlack;
      ctx.fillStyle = base;
      if(isW){
        ctx.globalAlpha = 0.35; ctx.fillRect(keyX, y, keyW-1, h);
        if(flashAlpha>0){ ctx.globalAlpha = 0.35 + 0.35*flashAlpha; ctx.fillRect(keyX, y, keyW-1, h); }
      }else{
        const blackW = keyW*0.7, blackH=h*0.62, bx=keyX+(keyW-blackW)/2;
        ctx.globalAlpha = 0.4; ctx.fillRect(bx, y, blackW, blackH);
        if(flashAlpha>0){ ctx.globalAlpha = 0.4 + 0.35*flashAlpha; ctx.fillRect(bx, y, blackW, blackH); }
      }
      ctx.globalAlpha = 1;
    }

    // Cマーカー
    ctx.save();
    for(let m=minMidi; m<=maxMidi; m++){
      if(m%12!==0) continue;
      const keyX = xForMidi(m, w);
      const cx = keyX + keyW/2;
      const isC4 = (m===MIDDLE_C);
      ctx.strokeStyle = isC4?COLORS.markerC4:COLORS.markerC;
      ctx.lineWidth = isC4?3:2;
      ctx.beginPath(); ctx.moveTo(cx, y-6); ctx.lineTo(cx, y-1); ctx.stroke();
      if(isC4){
        ctx.fillStyle = "rgba(251,191,36,0.2)";
        ctx.beginPath(); ctx.arc(cx, y-10, 10, 0, Math.PI*2); ctx.fill();
        ctx.fillStyle = COLORS.markerC4; ctx.font = "bold 10px ui-sans-serif, system-ui"; ctx.textAlign="center";
        ctx.fillText("C4", cx, y-10);
      }
    }
    ctx.restore();

    // ラベル
    if(labelMode!=="none"){
      ctx.save();
      ctx.fillStyle = COLORS.label;
      ctx.textAlign = "center";
      ctx.textBaseline = "middle";
      ctx.font = "11px ui-sans-serif, system-ui";
      for(let m=minMidi; m<=maxMidi; m++){
        if(!isWhite(m)) continue;
        const keyX = xForMidi(m, w);
        const cx = keyX + keyW/2;
        const { name, octave } = (labelMode==="AG") ? nameAG(m) : nameDoReMi(m);
        const text = (labelMode==="AG") ? `${name}${octave}` : name;
        ctx.fillText(text, cx, y + h - 12);
      }
      ctx.restore();
    }
  }

  function drawEdgeFade(ctx, W, H){
    const fadeW = Math.max(24, W*0.09);
    const lgL = ctx.createLinearGradient(0,0,fadeW,0);
    lgL.addColorStop(0, COLORS.fadeEdge); lgL.addColorStop(1,"rgba(0,0,0,0)");
    ctx.fillStyle = lgL; ctx.fillRect(0,0,fadeW,H);
    const lgR = ctx.createLinearGradient(W-fadeW,0,W,0);
    lgR.addColorStop(0,"rgba(0,0,0,0)"); lgR.addColorStop(1, COLORS.fadeEdge);
    ctx.fillStyle = lgR; ctx.fillRect(W-fadeW,0,fadeW,H);
  }

  const fmt = (sec)=>{ const s=Math.max(0, sec|0); const m=(s/60)|0; const r=(s%60).toString().padStart(2,"0"); return `${m}:${r}`; };
  const speedOptions = [0.2,0.3,0.4,0.5,0.6,0.7,0.8,0.85,0.9,1.0];
  const fmtDate = (ts)=>new Date(ts).toLocaleString();
  const totalDuration = Math.max(durationRef.current, isFinite(endTimeRef.current)?endTimeRef.current:0);
  const progressRatio = totalDuration>0 ? Math.min(1, playhead/totalDuration) : 0;
  const progressPercent = Math.round(progressRatio*100);
<<<<<<< HEAD
  const offlineDisabledTooltip = isOfflineMode ? "オフラインでは生成と外部音源が利用できません" : undefined;
=======
  const offlineDisabledTooltip = isOfflineMode ? "オフラインでは使えません" : undefined;
>>>>>>> f3eeb120
  const onlineStatusLabel = isOfflineMode ? "🔴オフライン" : "🟢オンライン";
  const onlineStatusClass = isOfflineMode
    ? "bg-rose-600/20 text-rose-200 border border-rose-500/40"
    : "bg-emerald-600/20 text-emerald-200 border border-emerald-500/40";


  return (

    <div className="min-h-screen bg-slate-900 text-slate-100">
      <div className="max-w-5xl mx-auto px-4 sm:px-6 pb-16">
        <div className="sticky top-0 z-30 -mx-4 sm:-mx-6 px-4 sm:px-6 pt-6 pb-4 space-y-4 bg-slate-900/95 backdrop-blur border-b border-slate-800">
          <div className="flex flex-col sm:flex-row sm:items-center sm:justify-between gap-2">
            <h1 className="text-xl sm:text-2xl font-semibold leading-tight">🎹 Falling Notes Piano – 視認性UP & 教育特化版</h1>
            <div className="text-xs sm:text-sm text-slate-300 truncate">{name || "No file loaded"}</div>
          </div>
          <div className="flex items-center gap-2 text-xs sm:text-sm">
            <span className={`inline-flex items-center gap-1 px-3 py-1 rounded-full font-medium ${onlineStatusClass}`}>
              {onlineStatusLabel}
            </span>
            {isOfflineMode ? (
              <span className="text-[11px] sm:text-xs text-amber-200">
                オフライン中は生成・外部音源・読み込み機能が自動停止します。
              </span>
            ) : (
              <span className="text-[11px] sm:text-xs text-slate-400">
                ネットワーク接続で生成・外部音源の利用が可能です。
              </span>
            )}
          </div>
          <div className="flex flex-col gap-3">
            <div className="flex flex-wrap items-center gap-3">
              <button
                className="flex-1 sm:flex-none min-h-[44px] px-5 py-3 rounded-2xl bg-emerald-600 hover:bg-emerald-500 disabled:opacity-50 disabled:cursor-not-allowed shadow-sm transition"
                disabled={!notes.length || isPlaying || !instReady}
                onClick={play}
              >
                Play
              </button>
              <button
                className="flex-1 sm:flex-none min-h-[44px] px-5 py-3 rounded-2xl bg-amber-600 hover:bg-amber-500 disabled:opacity-50 disabled:cursor-not-allowed shadow-sm transition"
                disabled={!isPlaying}
                onClick={pause}
              >
                Pause
              </button>
              <button
                className="flex-1 sm:flex-none min-h-[44px] px-5 py-3 rounded-2xl bg-rose-600 hover:bg-rose-500 disabled:opacity-50 disabled:cursor-not-allowed shadow-sm transition"
                disabled={!notes.length}
                onClick={() => stop(true)}
              >
                Stop
              </button>
              <div className="basis-full sm:basis-auto sm:ml-auto text-xs sm:text-sm text-slate-300">
                再生速度 {Math.round(rate * 100)}%
              </div>

            </div>
            <div className="space-y-1">
              <div className="flex flex-wrap items-center gap-2 text-xs uppercase tracking-wide text-slate-300">
                <span>Progress</span>
                <span className="ml-auto font-mono text-sm">{fmt(playhead)} / {fmt(totalDuration)}</span>
                <span className="basis-full text-[11px] text-slate-400">完了 {progressPercent}%</span>
              </div>
              <div className="h-2 w-full rounded-full bg-slate-800 overflow-hidden">
                <div
                  className="h-full bg-emerald-500 transition-all duration-300"
                  style={{ width: `${progressPercent}%` }}
                />
              </div>
            </div>
          </div>
        </div>

        <div className="space-y-5 pt-6">
          {isOfflineMode && (
            <div className="text-sm text-amber-200 bg-amber-900/20 border border-amber-400/40 rounded-xl px-4 py-3 space-y-1">
              <p>現在オフラインです。生成と外部音源は一時的に無効になります。</p>
              <p className="text-xs text-amber-100/80">ローカルMIDIは読み込めます。生成と外部音源は無効です。</p>
            </div>
          )}

          <details className="rounded-2xl bg-slate-800/70 shadow-lg">
            <summary className="flex items-center justify-between min-h-[44px] cursor-pointer select-none px-4 sm:px-6 py-3 text-lg font-semibold">
              <span>設定</span>
              <span className="text-sm font-normal opacity-70">タップして開く</span>
            </summary>
            <div className="border-t border-slate-700/60 px-4 sm:px-6 py-4 space-y-4">
              <div className="flex flex-col gap-3">
                <div className="flex flex-col sm:flex-row sm:flex-wrap gap-3">
                  <label
<<<<<<< HEAD
                    className="inline-flex items-center justify-center w-full sm:w-auto min-h-[44px] px-5 py-3 rounded-2xl bg-slate-700 hover:bg-slate-600 cursor-pointer transition shadow-sm"
=======
                    className={`inline-flex items-center justify-center w-full sm:w-auto min-h-[44px] px-5 py-3 rounded-2xl transition shadow-sm ${
                      isOfflineMode
                        ? "bg-slate-700 opacity-60 cursor-not-allowed"
                        : "bg-slate-700 hover:bg-slate-600 cursor-pointer"
                    }`}
                    title={offlineDisabledTooltip}
                    aria-disabled={isOfflineMode}
>>>>>>> f3eeb120
                  >
                    Choose MIDI
                    <input
                      type="file"
                      accept=".mid,.midi"
                      className="hidden"
                      onChange={onFile}
<<<<<<< HEAD
=======
                      disabled={isOfflineMode}
>>>>>>> f3eeb120
                    />
                  </label>

                  <div className="flex items-center gap-2 text-sm bg-slate-900/20 rounded-2xl px-3 py-2 sm:px-4">
                    <span className="opacity-80">Key</span>
                    <select className="bg-slate-700 rounded-xl px-3 h-11" value={genKey} onChange={e => setGenKey(e.target.value)}>
                      {["C", "D", "E", "F", "G", "A", "B"].map(k => (
                        <option key={k} value={k}>
                          {k}
                        </option>
                      ))}
                    </select>
                    <select className="bg-slate-700 rounded-xl px-3 h-11" value={genScale} onChange={e => setGenScale(e.target.value)}>
                      <option value="major">Major</option>
                      <option value="minor">Minor</option>
                    </select>
                  </div>

                  <div className="flex items-center gap-2 text-sm bg-slate-900/20 rounded-2xl px-3 py-2 sm:px-4">
                    <span className="opacity-80">Tempo</span>
                    <input
                      type="number"
                      min={50}
                      max={160}
                      className="w-full sm:w-24 bg-slate-700 rounded-xl px-3 h-11"
                      value={genTempo}
                      onChange={e => setGenTempo(parseInt(e.target.value || "90"))}
                    />
                    <span className="opacity-60 text-xs">bpm</span>
                  </div>


                  <div className="flex items-center gap-2 text-sm bg-slate-900/20 rounded-2xl px-3 py-2 sm:px-4">
                    <span className="opacity-80">Bars</span>
                    <input
                      type="number"
                      min={2}
                      max={32}
                      className="w-full sm:w-24 bg-slate-700 rounded-xl px-3 h-11"
                      value={genBars}
                      onChange={e => setGenBars(parseInt(e.target.value || "8"))}
                    />
                  </div>


                  <div className="flex items-center gap-2 text-sm bg-slate-900/20 rounded-2xl px-3 py-2 sm:px-4">
                    <span className="opacity-80">難易度</span>
                    <select
                      className="bg-slate-700 rounded-xl px-3 h-11"
                      value={genDifficulty}
                      onChange={e => setGenDifficulty(parseInt(e.target.value))}
                    >
                      <option value={1}>やさしい</option>
                      <option value={2}>ふつう</option>
                      <option value={3}>むずかしい</option>
                    </select>
                  </div>


                  <button
                    className="w-full sm:w-auto min-h-[44px] px-5 py-3 rounded-2xl bg-indigo-600 hover:bg-indigo-500 disabled:opacity-50 disabled:cursor-not-allowed shadow-sm transition"
                    onClick={generateAndLoad}
                    disabled={isOfflineMode}
                    title={offlineDisabledTooltip}
                  >
                    生成 → ロード
                  </button>

                  <button
                    className="w-full sm:w-auto min-h-[44px] px-5 py-3 rounded-2xl bg-emerald-700 hover:bg-emerald-600 disabled:opacity-50 disabled:cursor-not-allowed shadow-sm transition"
                    onClick={handleSave}
                    disabled={!notes.length}
                  >
                    保存
                  </button>

                  <button
                    className="w-full sm:w-auto min-h-[44px] px-5 py-3 rounded-2xl bg-slate-700 hover:bg-slate-600 shadow-sm transition"
                    onClick={openLibrary}
                  >
                    ライブラリ
                  </button>
                </div>
                {isOfflineMode && (
                  <div className="text-xs text-amber-200">
                    オフライン中は生成と外部音源の読み込みは行えません。オンラインに戻ると自動で再開します。
                  </div>
                )}
              </div>

              <div className="grid gap-4 lg:grid-cols-2">
                <div className="space-y-3 text-sm">
                  <div className="flex flex-col sm:flex-row sm:items-center gap-2">
                    <span className="opacity-80">Speed</span>
                    <select
                      className="w-full sm:w-auto bg-slate-700 rounded-xl px-3 h-11"
                      value={rate}
                      onChange={e => setRate(parseFloat(e.target.value))}
                    >
                      {speedOptions.map(v => (
                        <option key={v} value={v}>
                          {Math.round(v * 100)}%
                        </option>
                      ))}
                    </select>
                  </div>


                  <div className="flex flex-col sm:flex-row sm:items-center gap-2">
                    <span className="opacity-80">Sound</span>
                    <select
                      className="w-full sm:w-auto bg-slate-700 rounded-xl px-3 h-11 disabled:opacity-50 disabled:cursor-not-allowed"
                      value={sound}
                      onChange={e => setSound(e.target.value)}
                      disabled={isOfflineMode}
                      title={offlineDisabledTooltip}
                    >
                      <option value="synth">Synth (軽量)</option>
                      <option value="piano">Piano</option>
                      <option value="piano-bright">Piano (Bright)</option>
                    </select>
                    {soundLoading ? (
                      <span className="text-xs opacity-70">loading…</span>
                    ) : instReady ? (
                      <span className="text-xs opacity-70">ready</span>
                    ) : (
                      <span className="text-xs opacity-70">initializing…</span>
                    )}
                    {isOfflineMode && <span className="text-xs text-amber-200">オフライン中はSynthのみ利用できます</span>}
                  </div>

                  <div className="flex flex-col sm:flex-row sm:items-center gap-2">
                    <span className="opacity-80">Notes</span>
                    <select
                      className="w-full sm:w-auto bg-slate-700 rounded-xl px-3 h-11"
                      value={noteStyle}
                      onChange={e => setNoteStyle(e.target.value)}
                    >
                      <option value="rect">Rectangle</option>
                      <option value="star">⭐ Star</option>
                      <option value="heart">❤️ Heart</option>
                    </select>
                  </div>
                </div>

                <div className="space-y-3 text-sm">
                  <div className="flex flex-col sm:flex-row sm:items-center gap-2">
                    <span className="opacity-80">鍵盤範囲</span>
                    <select
                      className="w-full sm:w-auto bg-slate-700 rounded-xl px-3 h-11"
                      value={rangePreset}
                      onChange={e => setRangePreset(e.target.value)}
                    >
                      <option value="auto">Auto（楽曲解析）</option>
                      <option value="24">24鍵（幼児）</option>
                      <option value="48">48鍵（小学生）</option>
                      <option value="61">61鍵（標準）</option>
                      <option value="88">88鍵（フル）</option>
                    </select>
                  </div>

                  <div className="flex flex-col sm:flex-row sm:items-center gap-2">
                    <span className="opacity-80">ラベル</span>
                    <select
                      className="w-full sm:w-auto bg-slate-700 rounded-xl px-3 h-11"
                      value={labelMode}
                      onChange={e => setLabelMode(e.target.value)}
                    >
                      <option value="none">非表示</option>
                      <option value="AG">A–G（英名）</option>
                      <option value="DoReMi">ドレミ</option>
                    </select>
                  </div>

                  <div className="flex flex-wrap items-center gap-3">
                    <span className="opacity-80 font-medium">Effect:</span>
                    <label className="flex items-center gap-1 cursor-pointer">
                      <input
                        type="radio"
                        name="effectLevel"
                        value="focus"
                        checked={effectLevel === "focus"}
                        onChange={e => setEffectLevel(e.target.value)}
                      />
                      🎯 集中
                    </label>
                    <label className="flex items-center gap-1 cursor-pointer">
                      <input
                        type="radio"
                        name="effectLevel"
                        value="standard"
                        checked={effectLevel === "standard"}
                        onChange={e => setEffectLevel(e.target.value)}
                      />
                      ✨ 標準
                    </label>
                    <label className="flex items-center gap-1 cursor-pointer">
                      <input
                        type="radio"
                        name="effectLevel"
                        value="fun"
                        checked={effectLevel === "fun"}
                        onChange={e => setEffectLevel(e.target.value)}
                      />
                      🎉 楽しさ
                    </label>
                  </div>
                </div>
              </div>

            </div>
          </details>

          <div style={{ height: 520, border: "1px solid #334155", borderRadius: 12, overflow: "hidden" }}>
            <canvas ref={canvasRef} style={{ width: "100%", height: "100%", display: "block" }} />
          </div>

          <p className="text-xs opacity-70">
            🎯集中＝鍵盤発光＋落下ノートのみ／✨標準＝リップルのみ／🎉楽しさ＝光柱＆スパーク＋リップル。<br />
            生成：Key/長短/テンポ/小節/難易度 を選んで「生成 → ロード」。キー: 1=20% … 9=90%, 0=100%。
          </p>
          <div className="border-t border-slate-700 pt-3 space-y-2 text-sm">
            <div className="flex flex-wrap items-center gap-2">
              <span className="font-medium">オフライン準備</span>
              <span
                className={`px-2 py-0.5 rounded-full text-xs ${offlineReady ? "bg-emerald-600/30 text-emerald-100" : "bg-amber-600/30 text-amber-100"}`}
              >
                {offlineReady ? "OK" : "未準備"}
              </span>
              {offlineStatusDetail?.missing?.length ? (
                <span className="text-xs text-amber-200">不足 {offlineStatusDetail.missing.length} 件</span>
              ) : (
                <span className="text-xs opacity-70">必須ファイルは取得済み</span>
              )}
              {offlineStatusDetail?.error && (
                <span className="text-xs text-rose-300">{offlineStatusDetail.error}</span>
              )}
              {swVersion && (
                <span className="ml-auto text-xs opacity-70">SW {swVersion}</span>
              )}
            </div>

            <div className="flex flex-wrap items-center gap-2">
              <button
                className="px-3 py-2 rounded-xl bg-slate-700 hover:bg-slate-600 disabled:opacity-50 disabled:cursor-not-allowed"
                onClick={handleManualPrecache}
                disabled={precacheState.status === "running"}
              >
                オフライン準備を手動実行
              </button>
              {precacheState.status === "running" && (
                <span className="text-xs text-amber-200">キャッシュ中…</span>
              )}
              {precacheState.status === "done" && (
                <span className="text-xs text-emerald-300">
                  完了 ({precacheState.detail?.cached ?? 0}/{precacheState.detail?.total ?? 0})
                </span>
              )}
              {precacheState.status === "error" && (
                <span className="text-xs text-rose-300">失敗しました</span>
              )}
            </div>

            <div className="text-xs">
              <button
                className="underline decoration-dotted"
                onClick={()=>setDevPanelOpen(v=>!v)}
              >
                開発者メニューを{devPanelOpen ? "閉じる" : "開く"}
              </button>
            </div>

            {devPanelOpen && (
              <div className="space-y-3 rounded-2xl bg-slate-900/40 p-3 text-xs">
                <div className="flex flex-wrap items-center gap-2">
                  <button
                    className="px-2 py-1 rounded bg-slate-700 hover:bg-slate-600"
                    onClick={refreshCacheReport}
                  >
                    再読込
                  </button>
                  <button
                    className="px-2 py-1 rounded bg-rose-700 hover:bg-rose-600 disabled:opacity-50 disabled:cursor-not-allowed"
                    onClick={handlePurgeCaches}
                    disabled={purgeState?.status === "running"}
                  >
                    キャッシュ全削除
                  </button>
                  {purgeState?.status === "running" && (
                    <span className="text-amber-200">削除中…</span>
                  )}
                  {purgeState?.status === "done" && (
                    <span className="text-emerald-300">削除完了 ({purgeState.detail?.deleted ?? 0})</span>
                  )}
                  {purgeState?.status === "error" && (
                    <span className="text-rose-300">削除失敗</span>
                  )}
                </div>

                {cacheError && (
                  <div className="text-rose-300">キャッシュ取得に失敗しました: {cacheError}</div>
                )}

                <div className="space-y-2 max-h-60 overflow-auto pr-1">
                  {cacheReport.length === 0 && !cacheError && (
                    <div className="opacity-70">キャッシュは存在しません。</div>
                  )}
                  {cacheReport.map((cache) => (
                    <div key={cache.name} className="rounded-xl bg-slate-800/70 p-2 space-y-1">
                      <div className="font-semibold">{cache.name}</div>
                      <div className="text-[11px] opacity-70">{cache.humanTotal} / {cache.entries.length} items</div>
                      <ul className="space-y-1 max-h-28 overflow-auto pr-1">
                        {cache.entries.map((entry) => {
                          let label = entry.url;
                          if (typeof window !== "undefined") {
                            try {
                              const parsed = new URL(entry.url);
                              label = parsed.pathname + parsed.search;
                            } catch {}
                          }
                          return (
                            <li key={entry.url} className="flex items-center gap-2 text-[11px]">
                              <span className="flex-1 truncate">{label}</span>
                              <span className="opacity-70 whitespace-nowrap">{entry.humanSize}</span>
                            </li>
                          );
                        })}
                      </ul>
                    </div>
                  ))}
                </div>

                {offlineStatusDetail?.missing?.length > 0 && (
                  <div>
                    <div className="font-semibold">不足中の必須ファイル</div>
                    <ul className="list-disc list-inside space-y-1">
                      {offlineStatusDetail.missing.map((item) => (
                        <li key={item} className="opacity-80">{item}</li>
                      ))}
                    </ul>
                  </div>
                )}

                {offlineStatusDetail?.uncachedHints?.length > 0 && (
                  <div>
                    <div className="font-semibold">未キャッシュのアセット候補</div>
                    <ul className="list-disc list-inside space-y-1">
                      {offlineStatusDetail.uncachedHints.map((item) => (
                        <li key={item} className="opacity-80">{item}</li>
                      ))}
                    </ul>
                  </div>
                )}
              </div>
            )}
          </div>
        </div>
      </div>

      {libOpen && (
        <div className="fixed inset-0 bg-black/60 flex items-center justify-center z-50">
          <div className="bg-slate-800 rounded-xl p-4 w-[560px] max-w-[90%]">
            <div className="flex items-center mb-2">
              <div className="font-semibold">ライブラリ</div>
              <button className="ml-auto px-2 py-1 bg-slate-700 rounded" onClick={() => setLibOpen(false)}>
                ✕
              </button>
            </div>
            <div className="space-y-2 max-h-[60vh] overflow-auto">
              {libItems.length === 0 && <div className="opacity-70 text-sm">保存された曲はありません。</div>}
              {libItems.map(item => (
                <div key={item.id} className="flex items-center gap-2 bg-slate-700/60 rounded px-3 py-2">
                  <div className="flex-1">
                    <div className="font-medium">{item.name || "(無題)"}</div>
                    <div className="text-xs opacity-70">{fmtDate(item.createdAt)}・{(item.size / 1024).toFixed(1)} KB</div>
                  </div>
                  <button className="px-3 py-2 bg-indigo-600 rounded hover:bg-indigo-500" onClick={() => loadFromLibrary(item.id)}>
                    読込
                  </button>
                  <button className="px-3 py-2 bg-rose-700 rounded hover:bg-rose-600" onClick={() => removeFromLibrary(item.id)}>
                    削除
                  </button>
                </div>
              ))}
            </div>
            <div className="mt-3 text-right">
              <button className="px-4 py-2 bg-slate-700 rounded" onClick={() => setLibOpen(false)}>
                閉じる
              </button>
            </div>
          </div>
        </div>
      )}

      {updateToast && (
        <div className="fixed inset-x-0 bottom-4 z-50 px-4 flex justify-center">
          <div className="bg-slate-900/95 border border-slate-700 text-slate-100 rounded-2xl px-4 py-3 shadow-xl flex flex-wrap items-center gap-3 max-w-xl w-full">
            <div className="flex-1 text-sm">
              {updateToast.status === "applying"
                ? "更新を適用中です…数秒お待ちください。"
                : "新しいバージョンがあります。更新しますか？"}
            </div>
            {updateToast.status === "applying" ? (
              <span className="text-xs opacity-70">反映中…</span>
            ) : (
              <>
                <button className="px-3 py-1.5 rounded-lg bg-emerald-600 hover:bg-emerald-500" onClick={handleUpdateNow}>
                  今すぐ更新
                </button>
                <button className="px-2.5 py-1.5 rounded-lg bg-slate-700 hover:bg-slate-600" onClick={dismissUpdateToast}>
                  あとで
                </button>
              </>
            )}
          </div>
        </div>
      )}

      {updateToast && (
        <div className="fixed inset-x-0 bottom-4 z-50 px-4 flex justify-center">
          <div className="bg-slate-900/95 border border-slate-700 text-slate-100 rounded-2xl px-4 py-3 shadow-xl flex flex-wrap items-center gap-3 max-w-xl w-full">
            <div className="flex-1 text-sm">
              {updateToast.status === "applying"
                ? "更新を適用中です…数秒お待ちください。"
                : "新しいバージョンがあります。更新しますか？"}
            </div>
            {updateToast.status === "applying" ? (
              <span className="text-xs opacity-70">反映中…</span>
            ) : (
              <>
                <button
                  className="px-3 py-1.5 rounded-lg bg-emerald-600 hover:bg-emerald-500"
                  onClick={handleUpdateNow}
                >
                  今すぐ更新
                </button>
                <button
                  className="px-2.5 py-1.5 rounded-lg bg-slate-700 hover:bg-slate-600"
                  onClick={dismissUpdateToast}
                >
                  あとで
                </button>
              </>
            )}
          </div>
        </div>
      )}
    </div>
  );
}<|MERGE_RESOLUTION|>--- conflicted
+++ resolved
@@ -1288,11 +1288,9 @@
   const totalDuration = Math.max(durationRef.current, isFinite(endTimeRef.current)?endTimeRef.current:0);
   const progressRatio = totalDuration>0 ? Math.min(1, playhead/totalDuration) : 0;
   const progressPercent = Math.round(progressRatio*100);
-<<<<<<< HEAD
+
   const offlineDisabledTooltip = isOfflineMode ? "オフラインでは生成と外部音源が利用できません" : undefined;
-=======
-  const offlineDisabledTooltip = isOfflineMode ? "オフラインでは使えません" : undefined;
->>>>>>> f3eeb120
+
   const onlineStatusLabel = isOfflineMode ? "🔴オフライン" : "🟢オンライン";
   const onlineStatusClass = isOfflineMode
     ? "bg-rose-600/20 text-rose-200 border border-rose-500/40"
@@ -1383,17 +1381,9 @@
               <div className="flex flex-col gap-3">
                 <div className="flex flex-col sm:flex-row sm:flex-wrap gap-3">
                   <label
-<<<<<<< HEAD
+
                     className="inline-flex items-center justify-center w-full sm:w-auto min-h-[44px] px-5 py-3 rounded-2xl bg-slate-700 hover:bg-slate-600 cursor-pointer transition shadow-sm"
-=======
-                    className={`inline-flex items-center justify-center w-full sm:w-auto min-h-[44px] px-5 py-3 rounded-2xl transition shadow-sm ${
-                      isOfflineMode
-                        ? "bg-slate-700 opacity-60 cursor-not-allowed"
-                        : "bg-slate-700 hover:bg-slate-600 cursor-pointer"
-                    }`}
-                    title={offlineDisabledTooltip}
-                    aria-disabled={isOfflineMode}
->>>>>>> f3eeb120
+
                   >
                     Choose MIDI
                     <input
@@ -1401,10 +1391,7 @@
                       accept=".mid,.midi"
                       className="hidden"
                       onChange={onFile}
-<<<<<<< HEAD
-=======
-                      disabled={isOfflineMode}
->>>>>>> f3eeb120
+
                     />
                   </label>
 
