--- conflicted
+++ resolved
@@ -80,7 +80,7 @@
   ctx.closePath();
 }
 
-<<<<<<< HEAD
+
 // key proportions & skin
 const BLACK_W_RATIO = 0.66;   // 黒鍵の横幅（白鍵比）
 const BLACK_H_RATIO = 0.62;   // 黒鍵の縦の長さ（鍵盤高さ比）
@@ -148,8 +148,7 @@
   ctx.strokeRect(x + 0.5, y + 0.5, w - 1, h - 1);
 }
 
-=======
->>>>>>> 4633a071
+
 function getNow() {
   return typeof performance !== "undefined" ? performance.now() : Date.now();
 }
@@ -361,7 +360,7 @@
     }
   }, [devPanelOpen]);
 
-<<<<<<< HEAD
+
 useEffect(() => {
   const ua = (typeof navigator !== "undefined" && (navigator.userAgent || "")) || "";
   // ゆるめの判定：iPad かつ古めの OS / 旧世代機っぽい場合
@@ -369,11 +368,7 @@
     /iPad/i.test(ua) && (/(OS 1[2-4]_|\bCPU OS 1[2-4]_)/i.test(ua) || /A10|A10X|A9|A8/i.test(ua));
   Tone.Transport.scheduleAheadTime = looksOldiPad ? 0.38 : 0.22;
 }, []);
-=======
-  useEffect(() => {
-    Tone.Transport.scheduleAheadTime = 0.2;
-  }, []);
->>>>>>> 4633a071
+
 
   // timing
   const playheadRef = useRef(0);
@@ -399,10 +394,7 @@
 
   async function ensureAudioReady() {
     try {
-<<<<<<< HEAD
-=======
-
->>>>>>> 4633a071
+
       await Tone?.start?.();
       await Tone?.getContext?.()?.rawContext?.resume?.();
       console.log("[audio] unlocked");
@@ -410,10 +402,7 @@
     } catch (e) {
       console.warn("[audio] unlock failed:", e);
       return false;
-<<<<<<< HEAD
-=======
-
->>>>>>> 4633a071
+
     }
   }
 
@@ -480,10 +469,7 @@
     if (metrics.drawnNotes <= 0) return SLOW_FRAME_INTERVAL;
     if (metrics.drawnNotes < 6 && metrics.nearKeyline < 2) return MEDIUM_FRAME_INTERVAL;
     return FAST_FRAME_INTERVAL;
-<<<<<<< HEAD
-=======
-
->>>>>>> 4633a071
+
   }
 
   // hit state
@@ -946,10 +932,7 @@
 
   // -------- transport --------
   async function play(){
-<<<<<<< HEAD
-=======
-
->>>>>>> 4633a071
+
     await ensureAudioReady();
     if(!masterRef.current) masterRef.current = new Tone.Gain(0.9).toDestination();
     if(!busRef.current)    busRef.current    = new Tone.Gain(1).connect(masterRef.current);
@@ -973,10 +956,7 @@
       if(instrumentRef.current?.inst){
         setInstReady(true);
       }
-<<<<<<< HEAD
-=======
-
->>>>>>> 4633a071
+
     }
     cancelRAF();
     requestFrameBoost();
@@ -1593,10 +1573,7 @@
     const ratio = Math.min(1, playhead / total);
     return { totalDuration: total, progressPercent: Math.round(ratio * 100) };
   }, [duration, visualEnd, playhead]);
-<<<<<<< HEAD
-=======
-
->>>>>>> 4633a071
+
   const offlineDisabledTooltip = isOfflineMode ? "オフラインでは生成と外部音源が利用できません" : undefined;
   const onlineStatusLabel = isOfflineMode ? "🔴オフライン" : "🟢オンライン";
   const onlineStatusClass = isOfflineMode
@@ -1688,13 +1665,9 @@
               <div className="flex flex-col gap-3">
                 <div className="flex flex-col sm:flex-row sm:flex-wrap gap-3">
                   <label
-<<<<<<< HEAD
+
                     className="inline-flex items-center justify-center w-full sm:w-auto min-h-[44px] px-5 py-3 rounded-2xl bg-slate-700 hover:bg-slate-600 cursor-pointer transition shadow-sm"
-=======
-
-                    className="inline-flex items-center justify-center w-full sm:w-auto min-h-[44px] px-5 py-3 rounded-2xl bg-slate-700 hover:bg-slate-600 cursor-pointer transition shadow-sm"
-
->>>>>>> 4633a071
+
                   >
                     Choose MIDI
                     <input
