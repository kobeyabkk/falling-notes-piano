--- conflicted
+++ resolved
@@ -1136,25 +1136,16 @@
   function keyWidth(W){ return W / keyCountVisible(); }
 
   function computeKeyboardGeom(W, minMidi, maxMidi) {
-<<<<<<< HEAD
-=======
-
->>>>>>> c35fa628
+
     // count visible white keys
     let totalWhiteKeys = 0;
     for (let m = minMidi; m <= maxMidi; m++) if (isWhite(m)) totalWhiteKeys++;
 
-<<<<<<< HEAD
+
     const whiteW = W / Math.max(1, totalWhiteKeys);
     const blackW = whiteW * BLACK_W_RATIO;
 
-=======
-
-    const whiteW = W / Math.max(1, totalWhiteKeys);
-    const blackW = whiteW * BLACK_W_RATIO;
-
-
->>>>>>> c35fa628
+
     const countWhitesBefore = (pitch) => {
       let c = 0;
       for (let m = minMidi; m < pitch; m++) if (isWhite(m)) c++;
@@ -1183,10 +1174,7 @@
     }
 
     const widthFor = (midi) => (isWhite(midi) ? whiteW : blackW);
-<<<<<<< HEAD
-=======
-
->>>>>>> c35fa628
+
     return { centerFor, widthFor };
   }
 
@@ -1524,19 +1512,13 @@
 
     // 3. 各MIDIノートのレイアウト情報を計算
     const keyLayout = new Map();
-<<<<<<< HEAD
+
     
     // 白鍵の位置を先に計算
     let currentWhiteX = x;
     const whiteKeyPositions = new Map();
     
-=======
-
-    // 白鍵の位置を先に計算
-    let currentWhiteX = x;
-    const whiteKeyPositions = new Map();
-
->>>>>>> c35fa628
+
     for (let m = minMidi; m <= maxMidi; m++) {
       if (isWhite(m)) {
         const layout = {
@@ -1552,7 +1534,7 @@
       }
     }
 
-<<<<<<< HEAD
+
     // 4. 黒鍵の位置を計算
     for (let m = minMidi; m <= maxMidi; m++) {
       if (!isWhite(m)) {
@@ -1576,33 +1558,7 @@
             isWhite: false
           });
         }
-=======
-
-    // 4. 黒鍵の位置（境界白鍵が画面外でも必ず描画）
-    for (let m = minMidi; m <= maxMidi; m++) {
-      if (isWhite(m)) continue;
-
-      const bw = whiteKeyWidth * BLACK_W_RATIO;
-      const bh = h * BLACK_H_RATIO;
-
-      // search neighbor white keys (even if they are offscreen)
-      let L = m - 1; while (L >= minMidi && !isWhite(L)) L--;
-      let R = m + 1; while (R <= maxMidi && !isWhite(R)) R++;
-
-      // anchor to whichever boundary is visible in this range
-      let boundaryX = null;
-      if (L >= minMidi && whiteKeyPositions.has(L)) {
-        // right edge of the left white key
-        boundaryX = whiteKeyPositions.get(L) + whiteKeyWidth;
-      } else if (R <= maxMidi && whiteKeyPositions.has(R)) {
-        // left edge of the right white key
-        boundaryX = whiteKeyPositions.get(R);
-      }
-
-      if (boundaryX != null) {
-        keyLayout.set(m, { x: boundaryX - bw / 2, y, w: bw, h: bh, isWhite: false });
-
->>>>>>> c35fa628
+
       }
     }
 
@@ -1610,19 +1566,11 @@
     ctx.fillStyle = COLORS.keyShadow;
     ctx.fillRect(x, y - 6, w, 6);
 
-<<<<<<< HEAD
+
     // 6. 【下レイヤー】白鍵を完全な長方形として境界線付きで描画
     ctx.save();
     
-=======
-    // 6. 黒鍵の高さまで白い下地を一度だけ敷く
-    const blackHeight = h * BLACK_H_RATIO;
-    const plateHeight = Math.ceil(blackHeight + 6);
-    ctx.fillStyle = COLORS.whiteKey;
-    ctx.fillRect(x, y, w, plateHeight);
-
-    // 7. 白鍵の描画
->>>>>>> c35fa628
+
     for (let m = minMidi; m <= maxMidi; m++) {
       const layout = keyLayout.get(m);
       if (!layout || !layout.isWhite) continue;
@@ -1630,7 +1578,7 @@
       if (effectLevel === "focus") {
         // シンプルモード：白鍵本体
         ctx.fillStyle = COLORS.whiteKey;
-<<<<<<< HEAD
+
         ctx.fillRect(layout.x, layout.y, layout.w, layout.h);
         
         // 完全な境界線（上から下まで、左右も含む）
@@ -1678,17 +1626,7 @@
     ctx.restore();
 
     // 7. 【上レイヤー】黒鍵を描画（白鍵の境界線を隠す）
-=======
-        ctx.fillRect(layout.x, layout.y, layout.w - 1, layout.h);
-        ctx.strokeStyle = COLORS.keyBorder;
-        ctx.strokeRect(layout.x, layout.y, layout.w - 1, layout.h);
-      } else {
-        drawWhiteKey(ctx, layout.x, layout.y, layout.w, layout.h, false);
-      }
-    }
-
-    // 8. 黒鍵の描画（白鍵の上に重ねる）
->>>>>>> c35fa628
+
     for (let m = minMidi; m <= maxMidi; m++) {
       const layout = keyLayout.get(m);
       if (!layout || layout.isWhite) continue;
@@ -1701,46 +1639,9 @@
       }
     }
 
-<<<<<<< HEAD
+
     // 8. アクティブ表示
-=======
-
-    // ★ここに追加：白鍵の境界線を上部まで描画
-    {
-      const blackHeight = h * BLACK_H_RATIO;
-      ctx.save();
-      ctx.strokeStyle = COLORS.keyBorder;  // 既存の境界線色を使用
-      ctx.lineWidth = 1;
-      ctx.globalAlpha = 0.8;  // 自然な見た目のため少し透過
-
-      // 白鍵同士の境界に縦線を描画
-      ctx.beginPath();
-      for (let m = minMidi; m <= maxMidi; m++) {
-        const layout = keyLayout.get(m);
-        if (!layout || !layout.isWhite) continue;
-
-        // 各白鍵の右端に縦線（最後の白鍵は除く）
-        const isLastWhiteKey = (() => {
-          for (let nextM = m + 1; nextM <= maxMidi; nextM++) {
-            const nextLayout = keyLayout.get(nextM);
-            if (nextLayout && nextLayout.isWhite) return false;
-          }
-          return true;
-        })();
-
-        if (!isLastWhiteKey) {
-          const rightEdge = layout.x + layout.w - 0.5;
-          ctx.moveTo(rightEdge, y);
-          ctx.lineTo(rightEdge, y + blackHeight);
-        }
-      }
-      ctx.stroke();
-      ctx.restore();
-    }
-
-
-    // 9. アクティブ表示（新しいレイアウトに対応）
->>>>>>> c35fa628
+
     const active = new Set();
     for(const [id, landedAt] of landedAtRef.current){
       const n = allNotes[id]; 
@@ -1749,11 +1650,7 @@
       const litUntil = landedAt + Math.max(MIN_LIT_SEC, (n.end-n.start)/rateRef.current);
       if(t <= litUntil + 0.02) active.add(n.midi);
     }
-<<<<<<< HEAD
-    
-=======
-
->>>>>>> c35fa628
+
     for(const midi of active){
       const layout = keyLayout.get(midi);
       if(!layout) continue;
@@ -1766,17 +1663,12 @@
 
       if(layout.isWhite){
         ctx.globalAlpha = 0.35; 
-<<<<<<< HEAD
+
         ctx.fillRect(layout.x, layout.y, layout.w, layout.h);
         if(flashAlpha > 0){ 
           ctx.globalAlpha = 0.35 + 0.35 * flashAlpha; 
           ctx.fillRect(layout.x, layout.y, layout.w, layout.h); 
-=======
-        ctx.fillRect(layout.x, layout.y, layout.w - 1, layout.h);
-        if(flashAlpha > 0){ 
-          ctx.globalAlpha = 0.35 + 0.35 * flashAlpha; 
-          ctx.fillRect(layout.x, layout.y, layout.w - 1, layout.h); 
->>>>>>> c35fa628
+
         }
       } else {
         ctx.globalAlpha = 0.4; 
@@ -1789,11 +1681,9 @@
       ctx.globalAlpha = 1;
     }
 
-<<<<<<< HEAD
+
     // 9. Cマーカー
-=======
-    // 10. Cマーカー（新しいレイアウトに対応）
->>>>>>> c35fa628
+
     ctx.save();
     for(let m = minMidi; m <= maxMidi; m++){
       if(m % 12 !== 0) continue;
@@ -1822,11 +1712,9 @@
     }
     ctx.restore();
 
-<<<<<<< HEAD
+
     // 10. ラベル
-=======
-    // 11. ラベル（新しいレイアウトに対応）
->>>>>>> c35fa628
+
     if(labelMode !== "none"){
       ctx.save();
       ctx.fillStyle = COLORS.label;
