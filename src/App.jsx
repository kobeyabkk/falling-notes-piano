--- conflicted
+++ resolved
@@ -1590,7 +1590,7 @@
       }
     }
 
-<<<<<<< HEAD
+
     // ★ここに追加：白鍵の境界線を上部まで描画
     {
       const blackHeight = h * BLACK_H_RATIO;
@@ -1624,8 +1624,7 @@
       ctx.restore();
     }
 
-=======
->>>>>>> 81b140d1
+
     // 9. アクティブ表示（新しいレイアウトに対応）
     const active = new Set();
     for(const [id, landedAt] of landedAtRef.current){
